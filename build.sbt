import xerial.sbt.Sonatype._
import Dependencies._

val mainVersion = "0.5.0-SNAPSHOT"

lazy val qbeastCore = (project in file("core"))
  .settings(
    name := "qbeast-core",
    version := mainVersion,
    libraryDependencies ++= Seq(apacheCommons % Test))

// Projects
lazy val qbeastSpark = (project in file("."))
  .enablePlugins(ScalaUnidocPlugin)
  .dependsOn(qbeastCore)
  .settings(
    name := "qbeast-spark",
    libraryDependencies ++= Seq(
      sparkCore % Provided,
      sparkSql % Provided,
      hadoopClient % Provided,
<<<<<<< HEAD
      deltaSpark % Provided,
=======
      deltaCore % Provided,
      sparkml % Provided,
>>>>>>> dd71a00a
      amazonAws % Test,
      hadoopCommons % Test,
      hadoopAws % Test),
    Test / parallelExecution := false,
    assembly / test := {},
    assembly / assemblyOption := (assembly / assemblyOption).value.copy(includeScala = false),
    publish / skip := true)
  .settings(noWarningInConsole)

qbeastSpark / Compile / doc / scalacOptions ++= Seq(
  "-doc-title",
  "qbeast-spark",
  "-doc-version",
  mainVersion,
  "-doc-footer",
  "Copyright 2022 Qbeast - Docs for version " + mainVersion + " of qbeast-spark")

// Common metadata
ThisBuild / version := mainVersion
ThisBuild / organization := "io.qbeast"
ThisBuild / organizationName := "Qbeast Analytics, S.L."
ThisBuild / organizationHomepage := Some(url("https://qbeast.io/"))
ThisBuild / startYear := Some(2021)

ThisBuild / libraryDependencies ++= Seq(
  fasterxml % Provided,
  sparkFastTests % Test,
  scalaTest % Test,
  mockito % Test)

Test / javaOptions += "-Xmx2G"
Test / fork := true

// Scala compiler settings
ThisBuild / scalaVersion := "2.12.18"

ThisBuild / scalacOptions ++= Seq(
  "-encoding",
  "UTF-8",
  "-target:jvm-1.8",
  "-Xfatal-warnings",
  "-feature",
  "-language:postfixOps",
  "-deprecation",
  "-unchecked",
  "-Xlint")

// Java compiler settings
ThisBuild / javacOptions ++= Seq(
  "-encoding",
  "UTF-8",
  "-source",
  "1.8",
  "-target",
  "1.8",
  "-Werror",
  "-g",
  "-Xlint",
  "-Xdoclint:all/package")

// this setting remove warning when using the sbt console
lazy val noWarningInConsole = Seq(
  Compile / console / scalacOptions ~= {
    _.filterNot(
      Set("-Ywarn-unused-import", "-Ywarn-unused:imports", "-Xlint", "-Xfatal-warnings"))
  },
  Test / console / scalacOptions := (Compile / console / scalacOptions).value)

// Dependency repositories
ThisBuild / resolvers ++= Seq(Resolver.mavenLocal, Resolver.mavenCentral)

// Repository for maven (Tagged releases on Maven Central using Sonatype)
ThisBuild / sonatypeCredentialHost := "s01.oss.sonatype.org"

ThisBuild / sonatypeRepository := {
  val nexus = "https://s01.oss.sonatype.org/"
  if (isSnapshot.value) nexus + "content/repositories/snapshots"
  else nexus + "service/local"
}

ThisBuild / publishTo := {
  val nexus = "https://s01.oss.sonatype.org/"
  if (isSnapshot.value) {
    Some("snapshots" at nexus + "content/repositories/snapshots")
  } else sonatypePublishToBundle.value
}

// Sonatype settings
ThisBuild / publishMavenStyle := true
ThisBuild / sonatypeProfileName := "io.qbeast"

ThisBuild / sonatypeProjectHosting := Some(
  GitHubHosting(user = "Qbeast-io", repository = "qbeast-spark", email = "info@qbeast.io"))

ThisBuild / licenses := Seq("APL2" -> url("https://www.apache.org/licenses/LICENSE-2.0.txt"))
ThisBuild / homepage := Some(url("https://qbeast.io/"))

ThisBuild / scmInfo := Some(
  ScmInfo(
    url("https://github.com/Qbeast-io/qbeast-spark"),
    "scm:git@github.com:Qbeast-io/qbeast-spark.git"))

ThisBuild / pomExtra :=
  <developers>
    <developer>
      <id>alexeiakimov</id>
      <name>Alexey Akimov</name>
      <url>https://github.com/alexeiakimov</url>
    </developer>
    <developer>
      <id>cugni</id>
      <name>Cesare Cugnasco</name>
      <url>https://github.com/cugni</url>
    </developer>
    <developer>
      <id>eavilaes</id>
      <name>Eric Avila</name>
      <url>https://github.com/eavilaes</url>
    </developer>
    <developer>
      <id>Jiaweihu08</id>
      <name>Jiawei Hu</name>
      <url>https://github.com/Jiaweihu08</url>
    </developer>
    <developer>
      <id>osopardo1</id>
      <name>Paola Pardo</name>
      <url>https://github.com/osopardo1</url>
    </developer>
    <developer>
      <id>polsm91</id>
      <name>Pol Santamaria</name>
      <url>https://github.com/polsm91</url>
    </developer>
    <developer>
      <id>Adricu8</id>
      <name>Adria Correas</name>
      <url>https://github.com/Adricu8</url>
    </developer>
  </developers>

// Scalafmt settings
Compile / compile := (Compile / compile).dependsOn(Compile / scalafmtCheck).value
Test / compile := (Test / compile).dependsOn(Test / scalafmtCheck).value

// Scalafix settings
ThisBuild / semanticdbEnabled := true
ThisBuild / semanticdbVersion := scalafixSemanticdb.revision

// Header settings
headerLicense := Some(HeaderLicense.Custom("Copyright 2021 Qbeast Analytics, S.L."))
headerEmptyLine := false
Compile / compile := (Compile / compile).dependsOn(Compile / headerCheck).value<|MERGE_RESOLUTION|>--- conflicted
+++ resolved
@@ -19,12 +19,8 @@
       sparkCore % Provided,
       sparkSql % Provided,
       hadoopClient % Provided,
-<<<<<<< HEAD
       deltaSpark % Provided,
-=======
-      deltaCore % Provided,
       sparkml % Provided,
->>>>>>> dd71a00a
       amazonAws % Test,
       hadoopCommons % Test,
       hadoopAws % Test),
