/*
 * Copyright 2021 Qbeast Analytics, S.L.
 *
 * Licensed under the Apache License, Version 2.0 (the "License");
 * you may not use this file except in compliance with the License.
 * You may obtain a copy of the License at
 *
 *     http://www.apache.org/licenses/LICENSE-2.0
 *
 * Unless required by applicable law or agreed to in writing, software
 * distributed under the License is distributed on an "AS IS" BASIS,
 * WITHOUT WARRANTIES OR CONDITIONS OF ANY KIND, either express or implied.
 * See the License for the specific language governing permissions and
 * limitations under the License.
 */
package io.qbeast.spark.index

import io.qbeast.spark.QbeastIntegrationTestSpec
import io.qbeast.TestClasses._
import org.apache.spark.sql.functions.to_date
import org.apache.spark.sql.functions.to_timestamp
import org.apache.spark.sql.Dataset
import org.apache.spark.sql.SparkSession
import org.scalatest.flatspec.AnyFlatSpec
import org.scalatest.matchers.should.Matchers

class TransformerIndexingTest extends AnyFlatSpec with Matchers with QbeastIntegrationTestSpec {

  // Write source data indexing all columns and read it back
  private def writeAndReadDF(source: Dataset[_], tmpDir: String, spark: SparkSession) = {
    source.write
      .format("qbeast")
      .option("columnsToIndex", source.columns.mkString(","))
      .option("cubeSize", 10000)
      .save(tmpDir)

    spark.read
      .format("qbeast")
      .load(tmpDir)
  }

  "Qbeast spark" should "Index tables with string" in withSparkAndTmpDir((spark, tmpDir) => {

    import spark.implicits._
    val source = spark
      .range(100001)
      .map(i => T1(i, s"$i", i.toDouble))
      .as[T1]

    source.write
      .format("qbeast")
      .option("columnsToIndex", "a,b,c")
      .option("cubeSize", 10000)
      .save(tmpDir)

    val indexed = spark.read
      .format("qbeast")
      .load(tmpDir)
      .as[T1]

    source.count() shouldBe indexed.count()

    assertSmallDatasetEquality[T1](
      source,
      indexed,
      ignoreNullable = true,
      orderedComparison = false)

  })

<<<<<<< HEAD
=======
  it should
    "index tables with hashing configuration" in withSparkAndTmpDir((spark, tmpDir) => {
      import spark.implicits._
      val source = spark
        .range(100001)
        .map(i => T2(i, i.toDouble))

      source.write
        .format("qbeast")
        .option("columnsToIndex", "a:hashing,c:hashing")
        .option("cubeSize", 10000)
        .save(tmpDir)

      val indexed = spark.read
        .format("qbeast")
        .load(tmpDir)
        .as[T2]

      indexed.count() shouldBe source.count()

      assertSmallDatasetEquality(
        source,
        indexed,
        ignoreNullable = true,
        orderedComparison = false)

    })

>>>>>>> 070cd674
  it should "index tables with all String" in withSparkAndTmpDir((spark, tmpDir) => {
    import spark.implicits._
    val source = spark
      .range(100001)
      .map(i => TestStrings(s"${i * 2}", s"$i", s"$i$i"))
      .as[TestStrings]
    val indexed = writeAndReadDF(source, tmpDir, spark).as[TestStrings]

    indexed.count() shouldBe source.count()

    assertSmallDatasetEquality(source, indexed, ignoreNullable = true, orderedComparison = false)

  })

  it should "index tables with non-numeric string" in withSparkAndTmpDir((spark, tmpDir) => {

    import spark.implicits._
    val source = spark
      .range(100001)
      .map(i => TestStrings(s"some_string$i", s"some_other_string$i", i.toString))
      .as[TestStrings]

    val indexed = writeAndReadDF(source, tmpDir, spark).as[TestStrings]

    indexed.count() shouldBe source.count()

    assertSmallDatasetEquality(source, indexed, ignoreNullable = true, orderedComparison = false)

  })

  it should "index tables with all Double" in withSparkAndTmpDir((spark, tmpDir) => {
    import spark.implicits._
    val source = spark
      .range(100001)
      .map(i => TestDouble((i * i).toDouble, i.toDouble, (i * 2).toDouble))
      .as[TestDouble]

    val indexed = writeAndReadDF(source, tmpDir, spark).as[TestDouble]

    indexed.count() shouldBe source.count()

    assertSmallDatasetEquality(source, indexed, ignoreNullable = true, orderedComparison = false)

  })

  it should "index tables with all Int" in withSparkAndTmpDir((spark, tmpDir) => {
    import spark.implicits._
    val source = spark
      .range(100001)
      .map(_.toInt)
      .map(i => TestInt(i * i, i, i * 2))

    val indexed = writeAndReadDF(source, tmpDir, spark).as[TestInt]

    indexed.count() shouldBe source.count()

    assertSmallDatasetEquality(source, indexed, ignoreNullable = true, orderedComparison = false)

  })

  it should "index tables with BigDecimal" in withSparkAndTmpDir((spark, tmpDir) => {
    import spark.implicits._
    val source = spark
      .range(100001)
      .map(i => TestBigDecimal(BigDecimal(i * i), BigDecimal(i), BigDecimal(i * 2)))
      .as[TestBigDecimal]

    val indexed = writeAndReadDF(source, tmpDir, spark).as[TestBigDecimal]

    indexed.count() shouldBe source.count()

    assertSmallDatasetEquality(source, indexed, ignoreNullable = true, orderedComparison = false)

  })

  it should "index tables with all Float" in withSparkAndTmpDir((spark, tmpDir) => {
    import spark.implicits._
    val source = spark
      .range(100001)
      .map(i => TestFloat(i * i, i.toInt, i * 2))
      .as[TestFloat]

    val indexed = writeAndReadDF(source, tmpDir, spark).as[TestFloat]

    indexed.count() shouldBe source.count()

    assertSmallDatasetEquality(source, indexed, ignoreNullable = true, orderedComparison = false)

  })

  it should "index tables with all Long" in withSparkAndTmpDir((spark, tmpDir) => {
    import spark.implicits._
    val source = spark
      .range(100001)
      .map(i => TestLong(i * i, i, i * 2))
      .as[TestLong]

    val indexed = writeAndReadDF(source, tmpDir, spark).as[TestLong]

    indexed.count() shouldBe source.count()

    assertSmallDatasetEquality(source, indexed, ignoreNullable = true, orderedComparison = false)

  })

  it should "index tables with all Timestamps" in withSparkAndTmpDir((spark, tmpDir) => {
    import spark.implicits._
    val df =
      Seq(
        "2017-01-01 12:02:00",
        "2017-01-02 12:02:00",
        "2017-01-03 12:02:00",
        "2017-01-04 12:02:00").toDF("date")
    val source = df.withColumn("my_date", to_timestamp($"date"))

    val indexed = writeAndReadDF(source, tmpDir, spark)

    indexed.count() shouldBe source.count()

    assertSmallDatasetEquality(source, indexed, ignoreNullable = true, orderedComparison = false)

  })

  it should "index tables with all Dates" in withSparkAndTmpDir((spark, tmpDir) => {
    import spark.implicits._
    val df =
      Seq("2017-01-01", "2017-01-02", "2017-01-03", "2017-01-04").toDF("date")
    val source = df.withColumn("my_date", to_date($"date"))

    val indexed = writeAndReadDF(source, tmpDir, spark)

    indexed.count() shouldBe source.count()

    assertSmallDatasetEquality(source, indexed, ignoreNullable = true, orderedComparison = false)

  })

  it should "index tables with multiple rows of a unique Timestamp" in withSparkAndTmpDir(
    (spark, tmpDir) => {
      import spark.implicits._
      val df =
        Seq(
          "2017-01-01 12:02:00",
          "2017-01-01 12:02:00",
          "2017-01-01 12:02:00",
          "2017-01-01 12:02:00").toDF("date")
      val source = df.withColumn("my_date", to_timestamp($"date"))

      val indexed = writeAndReadDF(source, tmpDir, spark)

      indexed.count() shouldBe source.count()

      assertSmallDatasetEquality(
        source,
        indexed,
        ignoreNullable = true,
        orderedComparison = false)

    })

  it should "index tables with multiple rows of a unique Date" in withSparkAndTmpDir(
    (spark, tmpDir) => {
      import spark.implicits._
      val df =
        Seq("2017-01-01", "2017-01-01", "2017-01-01", "2017-01-01").toDF("date")
      val source = df.withColumn("my_date", to_date($"date"))

      val indexed = writeAndReadDF(source, tmpDir, spark)

      indexed.count() shouldBe source.count()

      assertSmallDatasetEquality(
        source,
        indexed,
        ignoreNullable = true,
        orderedComparison = false)

    })

  it should "index tables with null values" in withSparkAndTmpDir((spark, tmpDir) => {
    import spark.implicits._
    val source = spark
      .range(100001)
      .map(_.toInt)
      .map(i =>
        if (i % 2 == 0) TestNull(Some(s"student$i"), None, Some(i * 2))
        else TestNull(Some(s"student$i"), Some(i), Some(i * 2)))
      .as[TestNull]

    val indexed = writeAndReadDF(source, tmpDir, spark).as[TestNull]

    indexed.count() shouldBe source.count()

    assertSmallDatasetEquality(source, indexed, orderedComparison = false)

  })

  it should "index tables with ALL null values" in withSparkAndTmpDir((spark, tmpDir) => {
    import spark.implicits._
    val source = spark
      .range(100001)
      .map(i => TestNull(Some(s"student$i"), None, Some(i * 2)))
      .as[TestNull]

    val indexed = writeAndReadDF(source, tmpDir, spark).as[TestNull]

    indexed.count() shouldBe source.count()

    assertSmallDatasetEquality(source, indexed, orderedComparison = false)

  })

  it should "index tables with the same value in all rows" in withSparkAndTmpDir(
    (spark, tmpDir) => {
      import spark.implicits._
      val source = spark
        .range(100000)
        .map(i => TestNull(Some(s"student$i"), Some(10), Some(i)))

      val indexed = writeAndReadDF(source, tmpDir, spark).as[TestNull]

      indexed.count() shouldBe source.count()

      assertSmallDatasetEquality(source, indexed, orderedComparison = false)
    })

  it should "don't miss records when indexing null string" in withSparkAndTmpDir(
    (spark, tmpDir) => {

      // Reproducing a particular Github Archive dataset
      // with all null values in one column
      // and poor cardinality (4 groups) in the other
      import spark.implicits._
      val source = spark
        .range(200000)
        .map(i => TestNull(None, None, Some(i % 4)))

      source.write
        .format("qbeast")
        .option("columnsToIndex", "a,c")
        .option("cubeSize", 10000)
        .save(tmpDir)

      val indexed = spark.read.format("qbeast").load(tmpDir)

      val is_null = """a is null"""
      indexed.where(is_null).count() shouldBe 200000

      (1 to 4).foreach(i => {
        val filter = s"""a is null and c == $i"""
        indexed.where(filter).count() shouldBe source.where(filter).count()
      })

    })

}<|MERGE_RESOLUTION|>--- conflicted
+++ resolved
@@ -68,8 +68,6 @@
 
   })
 
-<<<<<<< HEAD
-=======
   it should
     "index tables with hashing configuration" in withSparkAndTmpDir((spark, tmpDir) => {
       import spark.implicits._
@@ -98,7 +96,6 @@
 
     })
 
->>>>>>> 070cd674
   it should "index tables with all String" in withSparkAndTmpDir((spark, tmpDir) => {
     import spark.implicits._
     val source = spark
@@ -354,4 +351,35 @@
 
     })
 
+  it should "create better file-level min-max with a String histogram" in withSparkAndTmpDir(
+    (spark, tmpDir) => {
+      val histPath = tmpDir + "/string_hist/"
+      val hashPath = tmpDir + "/string_hash/"
+      val colName = "brand"
+
+      val df = loadTestData(spark)
+
+      val colHistStr = getStringHistogramStr(colName, 50, df)
+      val statsStr = s"""{"${colName}_histogram":$colHistStr}"""
+
+      df.write
+        .mode("overwrite")
+        .format("qbeast")
+        .option("cubeSize", "30000")
+        .option("columnsToIndex", s"$colName:histogram")
+        .option("columnStats", statsStr)
+        .save(histPath)
+      val histDist = computeColumnEncodingDist(spark, histPath, colName)
+
+      df.write
+        .mode("overwrite")
+        .format("qbeast")
+        .option("columnsToIndex", colName)
+        .option("cubeSize", "30000")
+        .save(hashPath)
+      val hashDist = computeColumnEncodingDist(spark, hashPath, colName)
+
+      histDist should be < hashDist
+    })
+
 }