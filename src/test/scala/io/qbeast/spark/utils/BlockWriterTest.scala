/*
 * Copyright 2021 Qbeast Analytics, S.L.
 */
package io.qbeast.spark.utils

import io.qbeast.spark.QbeastIntegrationTestSpec
import io.qbeast.spark.index.QbeastColumns._
import io.qbeast.spark.index.{CubeId, QbeastColumns, Weight}
<<<<<<< HEAD
import io.qbeast.spark.model.{Point, Revision}
=======
import io.qbeast.spark.model.Point
>>>>>>> 49eaad55
import io.qbeast.spark.sql.qbeast.BlockWriter
import io.qbeast.spark.sql.utils.TagUtils
import io.qbeast.spark.utils.BlockWriterTest.IndexData
import org.apache.hadoop.mapreduce.Job
import org.apache.spark.sql.DataFrame
import org.apache.spark.sql.execution.datasources.OutputWriterFactory
import org.apache.spark.sql.execution.datasources.parquet.ParquetFileFormat
import org.apache.spark.sql.functions.col
import org.apache.spark.util.SerializableConfiguration
import org.scalatest.flatspec.AnyFlatSpec
import org.scalatest.matchers.should.Matchers

import scala.util.Random

object BlockWriterTest {

  case class IndexData(id: Long, cube: Array[Byte], weight: Int, state: String)
}

class BlockWriterTest extends AnyFlatSpec with Matchers with QbeastIntegrationTestSpec {
  private val point = Point(0.66, 0.28)

  def loadConf(data: DataFrame): (OutputWriterFactory, SerializableConfiguration) = {
    val format = new ParquetFileFormat()
    val job = Job.getInstance()
    (
      format.prepareWrite(data.sparkSession, job, Map.empty, data.schema),
      new SerializableConfiguration(job.getConfiguration))
  }

  "BlockWriter" should "write all data into files" in withSparkAndTmpDir { (spark, tmpDir) =>
    val distinctCubes = 100
    val weightMap = 1
      .to(distinctCubes)
      .map(i => (CubeId.container(point, i), Weight(Random.nextInt())))
    val indexData =
      weightMap.map(ids => IndexData(Random.nextInt(), ids._1.bytes, ids._2.value, "FLOODED"))

    val rdd =
      spark.sparkContext.parallelize(indexData)
    val indexed =
      spark.createDataFrame(rdd).toDF("id", cubeColumnName, weightColumnName, stateColumnName)
    val data = indexed.select("id")
    val names = List("id")

    val qbeastColumns = QbeastColumns(indexed)
    val (factory, serConf) = loadConf(data)
    val writer = BlockWriter(
      dataPath = tmpDir,
      schema = data.schema,
      schemaIndex = indexed.schema,
      factory = factory,
      serConf = serConf,
      qbeastColumns = qbeastColumns,
      columnsToIndex = names,
<<<<<<< HEAD
      revision = Revision(data, Seq("id"), 10000),
=======
      revisionTimestamp = System.currentTimeMillis(),
>>>>>>> 49eaad55
      weightMap = weightMap.toMap)

    val files = indexed
      .repartition(col(cubeColumnName), col(weightColumnName))
      .queryExecution
      .executedPlan
      .execute()
      .mapPartitions(writer.writeRow)
      .collect()

    files.length shouldBe distinctCubes
  }

  it should "not miss any cubes in high partitioning" in withSparkAndTmpDir { (spark, tmpDir) =>
    import spark.implicits._

    val distinctCubes = 1000
    val weightMap = 1
      .to(distinctCubes)
      .map(i => (CubeId.container(point, i), Weight(Random.nextInt())))
    val indexData =
      weightMap.map(ids => IndexData(Random.nextInt(), ids._1.bytes, ids._2.value, "FLOODED"))

    val rdd =
      spark.sparkContext.parallelize(indexData)
    val indexed =
      spark.createDataFrame(rdd).toDF("id", cubeColumnName, weightColumnName, stateColumnName)
    val data = indexed.select("id")
    val names = List("id")

    val qbeastColumns = QbeastColumns(indexed)
    val (factory, serConf) = loadConf(data)
    val writer = BlockWriter(
      dataPath = tmpDir,
      schema = data.schema,
      schemaIndex = indexed.schema,
      factory = factory,
      serConf = serConf,
      qbeastColumns = qbeastColumns,
      columnsToIndex = names,
<<<<<<< HEAD
      revision = Revision(data, Seq("id"), 10000),
=======
      revisionTimestamp = System.currentTimeMillis(),
>>>>>>> 49eaad55
      weightMap = weightMap.toMap)

    val files = indexed
      .repartition(col(cubeColumnName), col(weightColumnName))
      .queryExecution
      .executedPlan
      .execute()
      .mapPartitions(writer.writeRow)
      .collect()

    val dimensionCount = names.length
    val cubes = indexed
      .select(cubeColumnName)
      .map { row =>
        CubeId(dimensionCount, row.getAs[Array[Byte]](0)).string
      }
      .collect()
      .toSet
    assert(files.map(_.tags(TagUtils.cube)).forall(cube => cubes.contains(cube)))
  }
}<|MERGE_RESOLUTION|>--- conflicted
+++ resolved
@@ -6,11 +6,7 @@
 import io.qbeast.spark.QbeastIntegrationTestSpec
 import io.qbeast.spark.index.QbeastColumns._
 import io.qbeast.spark.index.{CubeId, QbeastColumns, Weight}
-<<<<<<< HEAD
 import io.qbeast.spark.model.{Point, Revision}
-=======
-import io.qbeast.spark.model.Point
->>>>>>> 49eaad55
 import io.qbeast.spark.sql.qbeast.BlockWriter
 import io.qbeast.spark.sql.utils.TagUtils
 import io.qbeast.spark.utils.BlockWriterTest.IndexData
@@ -65,12 +61,7 @@
       factory = factory,
       serConf = serConf,
       qbeastColumns = qbeastColumns,
-      columnsToIndex = names,
-<<<<<<< HEAD
       revision = Revision(data, Seq("id"), 10000),
-=======
-      revisionTimestamp = System.currentTimeMillis(),
->>>>>>> 49eaad55
       weightMap = weightMap.toMap)
 
     val files = indexed
@@ -110,12 +101,7 @@
       factory = factory,
       serConf = serConf,
       qbeastColumns = qbeastColumns,
-      columnsToIndex = names,
-<<<<<<< HEAD
       revision = Revision(data, Seq("id"), 10000),
-=======
-      revisionTimestamp = System.currentTimeMillis(),
->>>>>>> 49eaad55
       weightMap = weightMap.toMap)
 
     val files = indexed
