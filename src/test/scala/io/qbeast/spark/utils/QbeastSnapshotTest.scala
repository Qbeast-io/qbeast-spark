/*
 * Copyright 2021 Qbeast Analytics, S.L.
 */
package io.qbeast.spark.utils

import io.qbeast.spark.QbeastIntegrationTestSpec
import io.qbeast.spark.index.OTreeAlgorithmTest.Client3
import io.qbeast.spark.index.Weight
import io.qbeast.spark.model.CubeInfo
import io.qbeast.spark.sql.qbeast.QbeastSnapshot
import org.apache.spark.sql.{DataFrame, Dataset, SparkSession}
import org.apache.spark.sql.delta.DeltaLog
import org.scalatest.PrivateMethodTester
import org.scalatest.flatspec.AnyFlatSpec
import org.scalatest.matchers.should.Matchers

class QbeastSnapshotTest
    extends AnyFlatSpec
    with Matchers
    with PrivateMethodTester
    with QbeastIntegrationTestSpec {

  def createDF(size: Int): DataFrame = {
    val spark = SparkSession.active

    val rdd =
      spark.sparkContext.parallelize(
        1.to(size)
          .map(i => Client3(i * i, s"student-$i", i, i * 1000 + 123, i * 2567.3432143)))

    assert(rdd.count() == size)
    spark.createDataFrame(rdd)
  }

  "CubeNormalizedWeights" should
    "normalize weights when cubes are half full" in withQbeastContextSparkAndTmpDir {
      (spark, tmpDir) =>
        withOTreeAlgorithm { oTreeAlgorithm =>
          val df = createDF(oTreeAlgorithm.desiredCubeSize / 2).repartition(1)
          val names = List("age", "val2")
          // val dimensionCount = names.length
          df.write
            .format("qbeast")
            .mode("overwrite")
            .option("columnsToIndex", names.mkString(","))
            .save(tmpDir)

          val deltaLog = DeltaLog.forTable(spark, tmpDir)
          val qbeastSnapshot = QbeastSnapshot(deltaLog.snapshot)
          val cubeNormalizedWeights =
<<<<<<< HEAD
            qbeastSnapshot.lastRevisionData.cubeNormalizedWeights
=======
            qbeastSnapshot.cubeNormalizedWeights(qbeastSnapshot.lastRevisionTimestamp)
>>>>>>> 49eaad55

          cubeNormalizedWeights.foreach(cubeInfo => cubeInfo._2 shouldBe 2.0)
        }

    }

  it should "normalize weights when cubes are full" in withQbeastContextSparkAndTmpDir {
    (spark, tmpDir) =>
      withOTreeAlgorithm { oTreeAlgorithm =>
        val df = createDF(oTreeAlgorithm.desiredCubeSize).repartition(1)
        val names = List("age", "val2")
        // val dimensionCount = names.length
        df.write
          .format("qbeast")
          .mode("overwrite")
          .option("columnsToIndex", names.mkString(","))
          .save(tmpDir)

        val deltaLog = DeltaLog.forTable(spark, tmpDir)
        val qbeastSnapshot = QbeastSnapshot(deltaLog.snapshot)
        val cubeNormalizedWeights =
<<<<<<< HEAD
          qbeastSnapshot.lastRevisionData.cubeNormalizedWeights
=======
          qbeastSnapshot.cubeNormalizedWeights(qbeastSnapshot.lastRevisionTimestamp)
>>>>>>> 49eaad55

        cubeNormalizedWeights.foreach(cubeInfo => cubeInfo._2 shouldBe <(1.0))
      }

  }

  "CubeWeights" should
    "reflect the estimation through the Delta Commit Log" in withQbeastContextSparkAndTmpDir {
      (spark, tmpDir) =>
        withOTreeAlgorithm { oTreeAlgorithm =>
          val df = createDF(100000)
          val names = List("age", "val2")
          val (_, _, weightMap) = oTreeAlgorithm.indexFirst(df, names)

          df.write
            .format("qbeast")
            .mode("overwrite")
            .option("columnsToIndex", names.mkString(","))
            .save(tmpDir)

          val deltaLog = DeltaLog.forTable(spark, tmpDir)
<<<<<<< HEAD
          val qbeastSnapshot = QbeastSnapshot(deltaLog.snapshot, oTreeAlgorithm.desiredCubeSize)
          val commitLogWeightMap = qbeastSnapshot.lastRevisionData.cubeWeights
=======
          val qbeastSnapshot = QbeastSnapshot(deltaLog.snapshot)
          val commitLogWeightMap =
            qbeastSnapshot.cubeWeights(qbeastSnapshot.lastRevisionTimestamp)
>>>>>>> 49eaad55

          // commitLogWeightMap shouldBe weightMap
          commitLogWeightMap.keys.foreach(cubeId => {
            assert(weightMap.contains(cubeId) || weightMap.contains(cubeId.parent.get))
          })
        }

    }

  it should "respect the (0.0, 1.0] range" in withQbeastContextSparkAndTmpDir { (spark, tmpDir) =>
    withOTreeAlgorithm { oTreeAlgorithm =>
      val df = createDF(100000)
      val names = List("age", "val2")

      df.write
        .format("qbeast")
        .mode("overwrite")
        .option("columnsToIndex", names.mkString(","))
        .save(tmpDir)

      val deltaLog = DeltaLog.forTable(spark, tmpDir)
<<<<<<< HEAD
      val qbeastSnapshot = QbeastSnapshot(deltaLog.snapshot, oTreeAlgorithm.desiredCubeSize)
      val cubeWeights = qbeastSnapshot.lastRevisionData.cubeWeights
=======
      val qbeastSnapshot = QbeastSnapshot(deltaLog.snapshot)
      val cubeWeights = qbeastSnapshot.cubeWeights(qbeastSnapshot.lastRevisionTimestamp)
>>>>>>> 49eaad55

      cubeWeights.foreach { case (_, weight: Weight) =>
        weight shouldBe >(Weight.MinValue)
        weight shouldBe <=(Weight.MaxValue)
      }
    }

  }

  "Overflowed set" should
    "contain only cubes that surpass desiredCubeSize" in withQbeastContextSparkAndTmpDir {
      (spark, tmpDir) =>
        withOTreeAlgorithm { oTreeAlgorithm =>
          {

            val df = createDF(100000)
            val names = List("age", "val2")

            df.write
              .format("qbeast")
              .mode("overwrite")
              .option("columnsToIndex", names.mkString(","))
              .save(tmpDir)

            val deltaLog = DeltaLog.forTable(spark, tmpDir)
            val qbeastSnapshot = QbeastSnapshot(deltaLog.snapshot)

            val indexStateMethod = PrivateMethod[Dataset[CubeInfo]]('revisionState)
            val indexState =
<<<<<<< HEAD
              qbeastSnapshot.lastRevisionData invokePrivate indexStateMethod()
            val overflowed =
              qbeastSnapshot.lastRevisionData.overflowedSet.map(_.string)
=======
              qbeastSnapshot invokePrivate indexStateMethod(qbeastSnapshot.lastRevisionTimestamp)
            val overflowed =
              qbeastSnapshot
                .overflowedSet(qbeastSnapshot.lastRevisionTimestamp)
                .map(_.string)
>>>>>>> 49eaad55

            indexState
              .collect()
              .filter(cubeInfo => overflowed.contains(cubeInfo.cube))
              .foreach(cubeInfo =>
                assert(
                  cubeInfo.size > oTreeAlgorithm.desiredCubeSize * 0.9,
                  "assertion failed in cube " + cubeInfo.cube +
                    " where size is " + cubeInfo.size + " and weight is " + cubeInfo.maxWeight))
          }
        }
    }

}<|MERGE_RESOLUTION|>--- conflicted
+++ resolved
@@ -48,11 +48,7 @@
           val deltaLog = DeltaLog.forTable(spark, tmpDir)
           val qbeastSnapshot = QbeastSnapshot(deltaLog.snapshot)
           val cubeNormalizedWeights =
-<<<<<<< HEAD
             qbeastSnapshot.lastRevisionData.cubeNormalizedWeights
-=======
-            qbeastSnapshot.cubeNormalizedWeights(qbeastSnapshot.lastRevisionTimestamp)
->>>>>>> 49eaad55
 
           cubeNormalizedWeights.foreach(cubeInfo => cubeInfo._2 shouldBe 2.0)
         }
@@ -74,11 +70,7 @@
         val deltaLog = DeltaLog.forTable(spark, tmpDir)
         val qbeastSnapshot = QbeastSnapshot(deltaLog.snapshot)
         val cubeNormalizedWeights =
-<<<<<<< HEAD
           qbeastSnapshot.lastRevisionData.cubeNormalizedWeights
-=======
-          qbeastSnapshot.cubeNormalizedWeights(qbeastSnapshot.lastRevisionTimestamp)
->>>>>>> 49eaad55
 
         cubeNormalizedWeights.foreach(cubeInfo => cubeInfo._2 shouldBe <(1.0))
       }
@@ -100,14 +92,8 @@
             .save(tmpDir)
 
           val deltaLog = DeltaLog.forTable(spark, tmpDir)
-<<<<<<< HEAD
           val qbeastSnapshot = QbeastSnapshot(deltaLog.snapshot, oTreeAlgorithm.desiredCubeSize)
           val commitLogWeightMap = qbeastSnapshot.lastRevisionData.cubeWeights
-=======
-          val qbeastSnapshot = QbeastSnapshot(deltaLog.snapshot)
-          val commitLogWeightMap =
-            qbeastSnapshot.cubeWeights(qbeastSnapshot.lastRevisionTimestamp)
->>>>>>> 49eaad55
 
           // commitLogWeightMap shouldBe weightMap
           commitLogWeightMap.keys.foreach(cubeId => {
@@ -129,13 +115,8 @@
         .save(tmpDir)
 
       val deltaLog = DeltaLog.forTable(spark, tmpDir)
-<<<<<<< HEAD
       val qbeastSnapshot = QbeastSnapshot(deltaLog.snapshot, oTreeAlgorithm.desiredCubeSize)
       val cubeWeights = qbeastSnapshot.lastRevisionData.cubeWeights
-=======
-      val qbeastSnapshot = QbeastSnapshot(deltaLog.snapshot)
-      val cubeWeights = qbeastSnapshot.cubeWeights(qbeastSnapshot.lastRevisionTimestamp)
->>>>>>> 49eaad55
 
       cubeWeights.foreach { case (_, weight: Weight) =>
         weight shouldBe >(Weight.MinValue)
@@ -165,21 +146,13 @@
 
             val indexStateMethod = PrivateMethod[Dataset[CubeInfo]]('revisionState)
             val indexState =
-<<<<<<< HEAD
               qbeastSnapshot.lastRevisionData invokePrivate indexStateMethod()
             val overflowed =
               qbeastSnapshot.lastRevisionData.overflowedSet.map(_.string)
-=======
-              qbeastSnapshot invokePrivate indexStateMethod(qbeastSnapshot.lastRevisionTimestamp)
-            val overflowed =
-              qbeastSnapshot
-                .overflowedSet(qbeastSnapshot.lastRevisionTimestamp)
-                .map(_.string)
->>>>>>> 49eaad55
 
             indexState
+              .filter(cubeInfo => overflowed.contains(cubeInfo.cube))
               .collect()
-              .filter(cubeInfo => overflowed.contains(cubeInfo.cube))
               .foreach(cubeInfo =>
                 assert(
                   cubeInfo.size > oTreeAlgorithm.desiredCubeSize * 0.9,
