/*
 * Copyright 2021 Qbeast Analytics, S.L.
 *
 * Licensed under the Apache License, Version 2.0 (the "License");
 * you may not use this file except in compliance with the License.
 * You may obtain a copy of the License at
 *
 *     http://www.apache.org/licenses/LICENSE-2.0
 *
 * Unless required by applicable law or agreed to in writing, software
 * distributed under the License is distributed on an "AS IS" BASIS,
 * WITHOUT WARRANTIES OR CONDITIONS OF ANY KIND, either express or implied.
 * See the License for the specific language governing permissions and
 * limitations under the License.
 */
package io.qbeast.table

import io.qbeast.core.model._
import io.qbeast.core.model.QbeastOptions.COLUMNS_TO_INDEX
import io.qbeast.core.model.QbeastOptions.CUBE_SIZE
import io.qbeast.core.model.RevisionFactory
import io.qbeast.sources.QbeastBaseRelation
import io.qbeast.IISeq
import org.apache.spark.internal.Logging
import org.apache.spark.qbeast.config.COLUMN_SELECTOR_ENABLED
import org.apache.spark.qbeast.config.DEFAULT_NUMBER_OF_RETRIES
import org.apache.spark.sql.sources.BaseRelation
import org.apache.spark.sql.types.StructType
import org.apache.spark.sql.AnalysisExceptionFactory
import org.apache.spark.sql.DataFrame
import org.apache.spark.sql.Dataset

import java.lang.System.currentTimeMillis
import java.util.ConcurrentModificationException
import scala.collection.mutable

/**
 * Indexed table represents the tabular data storage indexed with the OTree indexing technology.
 */
trait IndexedTable {

  /**
   * Returns whether the table physically exists.
   * @return
   *   the table physically exists.
   */
  def exists: Boolean

  /**
   * Returns the schema of the table, if any
   * @return
   *   the schema
   */
  def schema: StructType

  /**
   * Returns whether the table contains Qbeast metadata
   * @return
   */
  def hasQbeastMetadata: Boolean

  /**
   * Automatically computes columnsToIndex from the provided DataFrame
   * @param data
   *   Dataframe
   * @return
   */
  def selectColumnsToIndex(data: Option[DataFrame]): Seq[String]

  /**
   * Returns the table id which identifies the table.
   *
   * @return
   *   the table id
   */
  def tableID: QTableID

  /**
   * Merge new and index current properties
   * @param properties
   *   the properties you want to merge
   * @return
   */
  def verifyAndUpdateParameters(
      properties: Map[String, String],
      data: Option[DataFrame] = None): Map[String, String]

  /**
   * Saves given data in the table and updates the index. The specified columns are used to define
   * the index when the table is created or overwritten. The append flag defines whether the
   * existing data should be overwritten.
   *
   * @param data
   *   the data to save
   * @param parameters
   *   the parameters to save the data
   * @param append
   *   the data should be appended to the table
   * @return
   *   the base relation to read the saved data
   */
  def save(data: DataFrame, parameters: Map[String, String], append: Boolean): BaseRelation

  /**
   * Loads the table data.
   *
   * @return
   *   the base relation to read the table data
   */
  def load(): BaseRelation

  /**
   * Optimizes a given index revision up to a given fraction.
   *
   * @param revisionID
   *   the identifier of revision to optimize
   * @param fraction
   *   the fraction of the index to optimize; this value should be between (0, 1].
   * @param options
   *   Optimization options where user metadata and pre-commit hooks are specified.
   */
  def optimize(revisionID: RevisionID, fraction: Double, options: Map[String, String]): Unit

  /**
   * Optimizes the table by optimizing the data stored in the specified index files.
   *
   * @param indexFiles
   *   the index files to optimize
   * @param options
   *   Optimization options where user metadata and pre-commit hooks are specified.
   */
  def optimizeIndexedFiles(indexFiles: Seq[String], options: Map[String, String]): Unit

  /**
   * Optimizes the table by optimizing the data stored in the specified unindexed files.
   * @param unindexedFiles
   *   the unindexed files to optimize
   * @param options
   *   Optimization options where user metadata and pre-commit hooks are specified.
   */
  def optimizeUnindexedFiles(unindexedFiles: Seq[String], options: Map[String, String]): Unit
}

/**
 * IndexedTable factory.
 */
trait IndexedTableFactory {

  /**
   * Returns a IndexedTable for given SQLContext and path. It is not guaranteed that the returned
   * table physically exists, use IndexedTable#exists attribute to verify it.
   *
   * @param tableId
   *   the table path
   * @return
   *   the table
   */
  def getIndexedTable(tableId: QTableID): IndexedTable
}

/**
 * Implementation of IndexedTableFactory.
 * @param indexManager
 *   the index manager
 * @param metadataManager
 *   the metadata manager
 * @param dataWriter
 *   the data writer
 * @param revisionFactory
 *   the revision builder
 */
final class IndexedTableFactoryImpl(
    private val indexManager: IndexManager,
    private val metadataManager: MetadataManager,
    private val dataWriter: DataWriter,
    private val revisionFactory: RevisionFactory,
    private val columnSelector: ColumnsToIndexSelector)
    extends IndexedTableFactory {

  override def getIndexedTable(tableID: QTableID): IndexedTable =
    new IndexedTableImpl(
      tableID,
      indexManager,
      metadataManager,
      dataWriter,
      revisionFactory,
      columnSelector)

}

/**
 * Implementation of IndexedTable.
 *
 * @param tableID
 *   the table identifier
 * @param indexManager
 *   the index manager
 * @param metadataManager
 *   the metadata manager
 * @param dataWriter
 *   the data writer
 * @param revisionFactory
 *   the revision factory
 * @param columnSelector
 *   the auto indexer
 */
private[table] class IndexedTableImpl(
    val tableID: QTableID,
    private val indexManager: IndexManager,
    private val metadataManager: MetadataManager,
    private val dataWriter: DataWriter,
    private val revisionFactory: RevisionFactory,
    private val columnSelector: ColumnsToIndexSelector)
    extends IndexedTable
    with StagingUtils
    with Logging {
  private var snapshotCache: Option[QbeastSnapshot] = None

  /**
   * Latest Revision Available
   *
   * @return
   */
  private def latestRevision: Revision = snapshot.loadLatestRevision

  override def exists: Boolean = !snapshot.isInitial

  override def schema: StructType = snapshot.schema

  override def hasQbeastMetadata: Boolean = try {
    snapshot.loadLatestRevision
    true
  } catch {
    case _: Exception => false
  }

  /**
   * Update the input parameters with the latest revision information if available. Otherwise,
   * compute the columnsToIndex from the data.
   * @param parameters
   *   the input parameters
   * @param data
   *   the data
   * @return
   *   the updated parameters
   */
  override def verifyAndUpdateParameters(
      parameters: Map[String, String],
      data: Option[DataFrame]): Map[String, String] = {
    // Check configuration membership using the input map as it may be a CaseInsensitiveMap
    val updatedParameters = mutable.Map[String, String](parameters.toSeq: _*)
    if (!exists) {
      // If the table does not exist. Compute the columnsToIndex from the data if needed.
      // The cubeSize, if not provided, will be set to the default value.
      if (!parameters.contains(COLUMNS_TO_INDEX)) {
        val columnsToIndex = selectColumnsToIndex(data)
        updatedParameters += (COLUMNS_TO_INDEX -> columnsToIndex.mkString(","))
      }
    } else if (hasQbeastMetadata) {
      // If the table exists and has Qbeast metadata. Update the parameters if needed.
      if (!parameters.contains(COLUMNS_TO_INDEX)) {
        val currentIndexingColumns =
          latestRevision.columnTransformers.map(_.columnName).mkString(",")
        updatedParameters += (COLUMNS_TO_INDEX -> currentIndexingColumns)
      }
      if (!parameters.contains(CUBE_SIZE)) {
        val currentCubeSize = latestRevision.desiredCubeSize.toString
        updatedParameters += (CUBE_SIZE -> currentCubeSize)
      }
    } else {
      // If the table exists but does not have Qbeast metadata.
      throw AnalysisExceptionFactory.create(
        "The table exists but does not have Qbeast metadata. " +
          "Please provide the columnsToIndex parameters. " +
          "Or use the ConvertToQbeast command to convert the table to Qbeast.")
    }
    updatedParameters.toMap
  }

<<<<<<< HEAD
  private def isNewRevision(qbeastOptions: QbeastOptions): Boolean = {
    // TODO feature: columnsToIndex may change between revisions
    val columnsToIndex = qbeastOptions.columnsToIndex
    val currentColumnsToIndex = latestRevision.columnTransformers.map(_.columnName)
    val isNewColumns = !latestRevision.matchColumns(columnsToIndex)
    if (isNewColumns) {
      throw AnalysisExceptionFactory.create(
        s"Columns to index '${columnsToIndex.mkString(",")}' do not match " +
          s"existing index ${currentColumnsToIndex.mkString(",")}.")
    }
    // Checks if the desiredCubeSize is different from the existing one
    val isNewCubeSize = latestRevision.desiredCubeSize != qbeastOptions.cubeSize
    // Checks if the user-provided column boundaries would trigger the creation of
    // a new revision.
    val newPossibleRevision = revisionFactory.createNewRevision(tableID, schema, qbeastOptions)
    val newPossibleTransformations = newPossibleRevision.transformations
    // 2. Check if the new possible transformations are superseded by the existing ones
    val isNewSpace =
      latestRevision.transformations
        .zip(newPossibleTransformations)
        .forall(t => {
          t._1.isSupersededBy(t._2)
        })

    isNewCubeSize || isNewSpace

  }

  override def selectColumnsToIndex(
      parameters: Map[String, String],
      data: Option[DataFrame]): Map[String, String] = {
    val optionalColumnsToIndex = parameters.contains(COLUMNS_TO_INDEX)
    if (!optionalColumnsToIndex && !COLUMN_SELECTOR_ENABLED) {
      // IF autoIndexingEnabled is disabled, and no columnsToIndex are specified we should throw an exception
      throw AnalysisExceptionFactory.create(
        "Auto indexing is disabled. Please specify the columns to index in a comma separated way" +
          " as .option(columnsToIndex, ...) or enable auto indexing with spark.qbeast.index.autoIndexingEnabled=true")
    } else if (!optionalColumnsToIndex && COLUMN_SELECTOR_ENABLED) {
=======
  /**
   * Selects the columns to index from the data. This operation requires the data to be available
   * and the autoIndexingEnabled to be enabled.
   * @param data
   *   the data
   * @return
   *   the columns to index
   */
  override def selectColumnsToIndex(data: Option[DataFrame]): Seq[String] = {
    if (COLUMN_SELECTOR_ENABLED) {
>>>>>>> b2e2f858
      data match {
        case Some(df) => columnSelector.selectColumnsToIndex(df)
        case None =>
          throw AnalysisExceptionFactory.create(
            "No data is available to select columnsToIndex from.")
      }
    } else {
      // IF autoIndexingEnabled is disabled, and no columnsToIndex are specified we should throw an exception
      throw AnalysisExceptionFactory.create(
        "Auto indexing is disabled. " +
          """You can either provide the columns to index via '.option("columnsToIndex", "col_1,col_2")'""" +
          " or enable auto indexing with by setting spark.qbeast.index.autoIndexingEnabled=true")
    }
  }

  override def save(
      data: DataFrame,
      parameters: Map[String, String],
      append: Boolean): BaseRelation = {
    logTrace(s"Begin: Save table $tableID")
    val options = QbeastOptions(verifyAndUpdateParameters(parameters, Some(data)))
    val indexStatus = if (exists && append && hasQbeastMetadata) {
      snapshot.loadLatestIndexStatus
    } else {
      val revision = revisionFactory.createNewRevision(tableID, data.schema, options)
      IndexStatus(revision)
    }
    val result = write(data, indexStatus, options, append)
    logTrace(s"End: Save table $tableID")
    result
  }

  override def load(): BaseRelation = {
    clearCaches()
    createQbeastBaseRelation()
  }

  private def snapshot = {
    if (snapshotCache.isEmpty) {
      snapshotCache = Some(metadataManager.loadSnapshot(tableID))
    }
    snapshotCache.get
  }

  private def clearCaches(): Unit = {
    snapshotCache = None
  }

  /**
   * Creates a QbeastBaseRelation for the given table.
   * @return
   *   the QbeastBaseRelation
   */
  private def createQbeastBaseRelation(): BaseRelation = {
    QbeastBaseRelation.forQbeastTable(this)
  }

  private def write(
      data: DataFrame,
      indexStatus: IndexStatus,
      options: QbeastOptions,
      append: Boolean): BaseRelation = {
    logTrace(s"Begin: Writing data to table $tableID")
    val revision = indexStatus.revision
    logDebug(s"Writing data to table $tableID with revision ${revision.revisionID}")
    var tries = DEFAULT_NUMBER_OF_RETRIES
    while (tries > 0) {
      try {
        doWrite(data, indexStatus, options, append)
        tries = 0
      } catch {
        case cme: ConcurrentModificationException if tries == 0 =>
          // Nothing to do, the conflict is unsolvable
          throw cme
        case _: ConcurrentModificationException =>
          // Trying one more time if the conflict is solvable
          tries -= 1
      }
    }
    clearCaches()
    val result = createQbeastBaseRelation()
    logTrace(s"End: Done writing data to table $tableID")
    result
  }

  private def doWrite(
      data: DataFrame,
      indexStatus: IndexStatus,
      options: QbeastOptions,
      append: Boolean): Unit = {
    logTrace(s"Begin: Writing data to table $tableID")
    val schema = data.schema
    val writeMode = if (append) WriteMode.Append else WriteMode.Overwrite
    metadataManager.updateWithTransaction(tableID, schema, options, writeMode) {
      transactionStartTime: String =>
        val (qbeastData, tableChanges) = indexManager.index(data, indexStatus, options)
        val addFiles =
          dataWriter.write(tableID, schema, qbeastData, tableChanges, transactionStartTime)
        (tableChanges, addFiles, Vector.empty[DeleteFile])
    }
    logTrace(s"End: Writing data to table $tableID")
  }

  /**
   * Selects the unindexed files to optimize based on the fraction
   * @param fraction
   *   the fraction of the data to optimize
   * @return
   */
  private[table] def selectUnindexedFilesToOptimize(fraction: Double): Seq[String] = {
    val revisionFilesDS = snapshot.loadIndexFiles(stagingID)
    // 1. Collect the revision files ordered by modification time
    val revisionFiles = revisionFilesDS.orderBy("modificationTime").collect()
    log.info(s"Total Number of Unindexed Files:  ${revisionFiles.length}")
    // 2. Calculate the total bytes of the files to optimize based on the fraction
    val bytesToOptimize = revisionFiles.map(_.size).sum * fraction
    logInfo(s"Total Bytes of Unindexed Files to Optimize: $bytesToOptimize")
    // 3. Accumulate the files to optimize until the bytesToOptimize is reached
    val filesToOptimize = Seq.newBuilder[String]
    revisionFiles.foldLeft(0L)((acc, file) => {
      if (acc < bytesToOptimize) {
        filesToOptimize += file.path
        acc + file.size
      } else acc
    })
    val filesToOptimizeNames = filesToOptimize.result()
    logInfo(s"Total Number of Unindexed Files to Optimize: ${filesToOptimizeNames.size}")
    filesToOptimizeNames
  }

  /**
   * Selects the indexed files to optimize based on the fraction
   * @param revisionID
   *   the revision identifier
   * @param fraction
   *   the fraction of the data to optimize
   * @return
   */
  private[table] def selectIndexedFilesToOptimize(
      revisionID: RevisionID,
      fraction: Double): Seq[String] = {
    val revisionFilesDS = snapshot.loadIndexFiles(revisionID)
    import revisionFilesDS.sparkSession.implicits._
    val filesToOptimize = revisionFilesDS.transform(filterSamplingFiles(fraction))
    val filesToOptimizeNames = filesToOptimize.map(_.path).collect()
    logInfo(s"Total Number of Indexed Files To Optimize: ${filesToOptimizeNames.length}")
    filesToOptimizeNames
  }

  override def optimize(
      revisionID: RevisionID,
      fraction: Double,
      options: Map[String, String]): Unit = {
    assert(fraction > 0d && fraction <= 1d)
    log.info(s"Selecting Files to Optimize for Revision $revisionID")
    // Filter the Index Files by the fraction
    if (isStaging(revisionID)) { // If the revision is Staging, we should INDEX the staged data up to the fraction
      optimizeUnindexedFiles(selectUnindexedFilesToOptimize(fraction), options)
    } else { // If the revision is not Staging, we should optimize the index files up to the fraction
      optimizeIndexedFiles(selectIndexedFilesToOptimize(revisionID, fraction), options)
    }
  }

  private[table] def filterSamplingFiles(
      fraction: Double): Dataset[IndexFile] => Dataset[IndexFile] = indexFiles => {
    if (fraction == 1.0) indexFiles
    else {
      indexFiles
        .filter(f => f.blocks.exists(_.minWeight.fraction <= fraction))
    }
  }

  override def optimizeUnindexedFiles(
      unindexedFiles: Seq[String],
      options: Map[String, String]): Unit = {
    val unindexedFilesPaths = unindexedFiles.toSet
    if (unindexedFilesPaths.isEmpty) return // Nothing to optimize
    // 1. Load the files from the Staging ID (Unindexed)
    val files =
      snapshot.loadIndexFiles(stagingID).filter(f => unindexedFilesPaths.contains(f.path))
    import files.sparkSession.implicits._
    // 2. Load the Dataframe, the latest index status and the schema
    val filesDF = snapshot.loadDataframeFromIndexFiles(files)
    val latestIndexStatus = snapshot.loadLatestIndexStatus
    val schema = metadataManager.loadCurrentSchema(tableID)
    val optOptions = QbeastOptions(options, latestIndexStatus.revision)
    // 3. In a transaction, update the table with the new data
    metadataManager.updateWithTransaction(tableID, schema, optOptions, WriteMode.Optimize) {
      transactionStartTime: String =>
        // Remove the Unindexed Files from the Log
        val deleteFiles: IISeq[DeleteFile] = files
          .map { indexFile =>
            DeleteFile(
              path = indexFile.path,
              size = indexFile.size,
              dataChange = false,
              deletionTimestamp = currentTimeMillis())
          }
          .collect()
          .toIndexedSeq
        // Index the data with IndexManager
        val (data, tableChanges) = indexManager.index(filesDF, latestIndexStatus, optOptions)
        // Write the data with DataWriter
        val newFiles: IISeq[IndexFile] =
          dataWriter
            .write(tableID, schema, data, tableChanges, transactionStartTime)
            .collect { case indexFile: IndexFile =>
              indexFile.copy(dataChange = false)
            }
            .toIndexedSeq
        // Commit
        (tableChanges, newFiles, deleteFiles)
    }
  }

  override def optimizeIndexedFiles(files: Seq[String], options: Map[String, String]): Unit = {
    if (files.isEmpty) return // Nothing to optimize
    val paths = files.toSet
    val schema = metadataManager.loadCurrentSchema(tableID)
    // For each Revision, excluding the Staging,
    // we should optimize the matching files
    snapshot.loadAllRevisions.filterNot(isStaging).foreach { revision =>
      // 1. Load the Index Files for the given revision
      val indexFiles = snapshot
        .loadIndexFiles(revision.revisionID)
        .filter(file => paths.contains(file.path))
      if (!indexFiles.isEmpty) {
        // 2. Load the Index Status for the given revision
        val indexStatus = snapshot.loadIndexStatus(revision.revisionID)
        // 3. In the same transaction
        metadataManager
          .updateWithTransaction(
            tableID,
            schema,
            QbeastOptions(options, revision),
            WriteMode.Optimize) { transactionStartTime: String =>
            import indexFiles.sparkSession.implicits._
            val deleteFiles: IISeq[DeleteFile] = indexFiles
              .map { indexFile =>
                DeleteFile(
                  path = indexFile.path,
                  size = indexFile.size,
                  dataChange = false,
                  deletionTimestamp = currentTimeMillis())
              }
              .collect()
              .toIndexedSeq
            // 1. Load the data from the Index Files
            val data = snapshot.loadDataframeFromIndexFiles(indexFiles)
            // 2. Optimize the data with IndexManager
            val (dataExtended, tableChanges) = indexManager.optimize(data, indexStatus)
            // 3. Write the data with DataWriter
            val addFiles = dataWriter
              .write(tableID, schema, dataExtended, tableChanges, transactionStartTime)
              .collect { case indexFile: IndexFile =>
                indexFile.copy(dataChange = false)
              }
            dataExtended.unpersist()
            (tableChanges, addFiles, deleteFiles)
          }
      }
    }
  }

}<|MERGE_RESOLUTION|>--- conflicted
+++ resolved
@@ -277,46 +277,6 @@
     updatedParameters.toMap
   }
 
-<<<<<<< HEAD
-  private def isNewRevision(qbeastOptions: QbeastOptions): Boolean = {
-    // TODO feature: columnsToIndex may change between revisions
-    val columnsToIndex = qbeastOptions.columnsToIndex
-    val currentColumnsToIndex = latestRevision.columnTransformers.map(_.columnName)
-    val isNewColumns = !latestRevision.matchColumns(columnsToIndex)
-    if (isNewColumns) {
-      throw AnalysisExceptionFactory.create(
-        s"Columns to index '${columnsToIndex.mkString(",")}' do not match " +
-          s"existing index ${currentColumnsToIndex.mkString(",")}.")
-    }
-    // Checks if the desiredCubeSize is different from the existing one
-    val isNewCubeSize = latestRevision.desiredCubeSize != qbeastOptions.cubeSize
-    // Checks if the user-provided column boundaries would trigger the creation of
-    // a new revision.
-    val newPossibleRevision = revisionFactory.createNewRevision(tableID, schema, qbeastOptions)
-    val newPossibleTransformations = newPossibleRevision.transformations
-    // 2. Check if the new possible transformations are superseded by the existing ones
-    val isNewSpace =
-      latestRevision.transformations
-        .zip(newPossibleTransformations)
-        .forall(t => {
-          t._1.isSupersededBy(t._2)
-        })
-
-    isNewCubeSize || isNewSpace
-
-  }
-
-  override def selectColumnsToIndex(
-      parameters: Map[String, String],
-      data: Option[DataFrame]): Map[String, String] = {
-    val optionalColumnsToIndex = parameters.contains(COLUMNS_TO_INDEX)
-    if (!optionalColumnsToIndex && !COLUMN_SELECTOR_ENABLED) {
-      // IF autoIndexingEnabled is disabled, and no columnsToIndex are specified we should throw an exception
-      throw AnalysisExceptionFactory.create(
-        "Auto indexing is disabled. Please specify the columns to index in a comma separated way" +
-          " as .option(columnsToIndex, ...) or enable auto indexing with spark.qbeast.index.autoIndexingEnabled=true")
-    } else if (!optionalColumnsToIndex && COLUMN_SELECTOR_ENABLED) {
-=======
   /**
    * Selects the columns to index from the data. This operation requires the data to be available
    * and the autoIndexingEnabled to be enabled.
@@ -327,7 +287,6 @@
    */
   override def selectColumnsToIndex(data: Option[DataFrame]): Seq[String] = {
     if (COLUMN_SELECTOR_ENABLED) {
->>>>>>> b2e2f858
       data match {
         case Some(df) => columnSelector.selectColumnsToIndex(df)
         case None =>
