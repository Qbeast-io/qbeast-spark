/*
 * Copyright 2021 Qbeast Analytics, S.L.
 */
package io.qbeast.core.model

import io.qbeast.spark.utils.State
import org.apache.spark.broadcast.Broadcast
import org.apache.spark.sql.SparkSession

/**
 * Container for the table changes
 */

object BroadcastedTableChanges {

  def apply(
      revisionChanges: Option[RevisionChange],
      supersededIndexStatus: IndexStatus,
      deltaNormalizedCubeWeights: Map[CubeId, NormalizedWeight],
      deltaCubeDomains: Map[CubeId, Double],
      deltaReplicatedSet: Set[CubeId] = Set.empty,
      deltaAnnouncedSet: Set[CubeId] = Set.empty): TableChanges = {

    val updatedRevision = revisionChanges match {
      case Some(newRev) => newRev.createNewRevision
      case None => supersededIndexStatus.revision
    }
    val cubeWeights = deltaNormalizedCubeWeights
      .mapValues(NormalizedWeight.toWeight)
      .map(identity)

    val replicatedSet = if (revisionChanges.isEmpty) {

      supersededIndexStatus.replicatedSet ++ deltaReplicatedSet

    } else {
      deltaReplicatedSet
    }

    val announcedSet = if (revisionChanges.isEmpty) {

      supersededIndexStatus.announcedSet ++ deltaAnnouncedSet

    } else {
      deltaAnnouncedSet
    }

    val cubeStates = replicatedSet.map(id => id -> State.REPLICATED) ++
      (announcedSet -- replicatedSet).map(id => id -> State.ANNOUNCED)

    BroadcastedTableChanges(
      isNewRevision = revisionChanges.isDefined,
      isOptimizeOperation = deltaReplicatedSet.nonEmpty,
      updatedRevision = updatedRevision,
      deltaReplicatedSet = deltaReplicatedSet,
      announcedOrReplicatedSet = announcedSet ++ replicatedSet,
<<<<<<< HEAD
      cubeStatesBroadcast = SparkSession.active.sparkContext.broadcast(cubeStates.toMap),
      cubeWeightsBroadcast = SparkSession.active.sparkContext.broadcast(cubeWeights),
=======
      cubeStates = SparkSession.active.sparkContext.broadcast(cubeStates.toMap),
      cubeWeights = SparkSession.active.sparkContext.broadcast(cubeWeights),
>>>>>>> 6e222c23
      cubeDomainsBroadcast = SparkSession.active.sparkContext.broadcast(deltaCubeDomains))
  }

}

case class BroadcastedTableChanges(
    isNewRevision: Boolean,
    isOptimizeOperation: Boolean,
    updatedRevision: Revision,
    deltaReplicatedSet: Set[CubeId],
    announcedOrReplicatedSet: Set[CubeId],
<<<<<<< HEAD
    cubeStatesBroadcast: Broadcast[Map[CubeId, String]],
    cubeWeightsBroadcast: Broadcast[Map[CubeId, Weight]],
    cubeDomainsBroadcast: Broadcast[Map[CubeId, Double]])
    extends TableChanges {

  override def cubeWeight(cubeId: CubeId): Option[Weight] = cubeWeightsBroadcast.value.get(cubeId)

  override def cubeState(cubeId: CubeId): Option[String] = cubeStatesBroadcast.value.get(cubeId)
=======
    cubeStates: Broadcast[Map[CubeId, String]],
    cubeWeights: Broadcast[Map[CubeId, Weight]],
    cubeDomainsBroadcast: Broadcast[Map[CubeId, Double]])
    extends TableChanges {

  override def cubeWeight(cubeId: CubeId): Option[Weight] = cubeWeights.value.get(cubeId)
>>>>>>> 6e222c23

  override def cubeDomain(cubeId: CubeId): Option[Double] = cubeDomainsBroadcast.value.get(cubeId)

  override def cubeDomains: Map[CubeId, Double] = cubeDomainsBroadcast.value
}<|MERGE_RESOLUTION|>--- conflicted
+++ resolved
@@ -54,13 +54,8 @@
       updatedRevision = updatedRevision,
       deltaReplicatedSet = deltaReplicatedSet,
       announcedOrReplicatedSet = announcedSet ++ replicatedSet,
-<<<<<<< HEAD
       cubeStatesBroadcast = SparkSession.active.sparkContext.broadcast(cubeStates.toMap),
       cubeWeightsBroadcast = SparkSession.active.sparkContext.broadcast(cubeWeights),
-=======
-      cubeStates = SparkSession.active.sparkContext.broadcast(cubeStates.toMap),
-      cubeWeights = SparkSession.active.sparkContext.broadcast(cubeWeights),
->>>>>>> 6e222c23
       cubeDomainsBroadcast = SparkSession.active.sparkContext.broadcast(deltaCubeDomains))
   }
 
@@ -72,7 +67,6 @@
     updatedRevision: Revision,
     deltaReplicatedSet: Set[CubeId],
     announcedOrReplicatedSet: Set[CubeId],
-<<<<<<< HEAD
     cubeStatesBroadcast: Broadcast[Map[CubeId, String]],
     cubeWeightsBroadcast: Broadcast[Map[CubeId, Weight]],
     cubeDomainsBroadcast: Broadcast[Map[CubeId, Double]])
@@ -81,16 +75,6 @@
   override def cubeWeight(cubeId: CubeId): Option[Weight] = cubeWeightsBroadcast.value.get(cubeId)
 
   override def cubeState(cubeId: CubeId): Option[String] = cubeStatesBroadcast.value.get(cubeId)
-=======
-    cubeStates: Broadcast[Map[CubeId, String]],
-    cubeWeights: Broadcast[Map[CubeId, Weight]],
-    cubeDomainsBroadcast: Broadcast[Map[CubeId, Double]])
-    extends TableChanges {
-
-  override def cubeWeight(cubeId: CubeId): Option[Weight] = cubeWeights.value.get(cubeId)
->>>>>>> 6e222c23
-
-  override def cubeDomain(cubeId: CubeId): Option[Double] = cubeDomainsBroadcast.value.get(cubeId)
 
   override def cubeDomains: Map[CubeId, Double] = cubeDomainsBroadcast.value
 }