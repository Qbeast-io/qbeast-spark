--- conflicted
+++ resolved
@@ -3,55 +3,37 @@
  */
 package io.qbeast.spark.delta
 
-<<<<<<< HEAD
 import io.qbeast.core.model.Block
+import io.qbeast.core.model.QbeastBlock
 import io.qbeast.spark.index.query.QueryExecutor
 import io.qbeast.spark.index.query.QuerySpecBuilder
 import org.apache.hadoop.fs.FileStatus
 import org.apache.hadoop.fs.Path
-=======
-import io.qbeast.core.model.QbeastBlock
-import io.qbeast.spark.index.query.{QueryExecutor, QuerySpecBuilder}
-import org.apache.hadoop.fs.{FileStatus, Path}
 import org.apache.spark.sql.SparkSession
-import org.apache.spark.sql.catalyst.expressions.{Expression, GenericInternalRow}
-import org.apache.spark.sql.delta.{DeltaLog, Snapshot}
-import org.apache.spark.sql.delta.files.TahoeLogFileIndex
-import org.apache.spark.sql.execution.datasources.{FileIndex, PartitionDirectory}
-import org.apache.spark.sql.types.StructType
->>>>>>> 304ed4f1
-import org.apache.spark.internal.Logging
 import org.apache.spark.sql.catalyst.expressions.Expression
 import org.apache.spark.sql.catalyst.expressions.GenericInternalRow
-import org.apache.spark.sql.delta.files.TahoeLogFileIndex
 import org.apache.spark.sql.delta.DeltaLog
 import org.apache.spark.sql.delta.Snapshot
+import org.apache.spark.sql.delta.files.TahoeLogFileIndex
+import org.apache.spark.sql.execution.SQLExecution
 import org.apache.spark.sql.execution.datasources.FileIndex
 import org.apache.spark.sql.execution.datasources.PartitionDirectory
-import org.apache.spark.sql.execution.SQLExecution
 import org.apache.spark.sql.types.StructType
-import org.apache.spark.sql.SparkSession
+import org.apache.spark.internal.Logging
 
 import java.net.URI
 
 /**
  * FileIndex to prune files
  *
- * @param index
- *   the Tahoe log file index
- * @param spark
- *   spark session
+ * @param index the Tahoe log file index
+ * @param spark spark session
  */
 case class OTreeIndex(index: TahoeLogFileIndex)
-    extends FileIndex
+  extends FileIndex
     with DeltaStagingUtils
     with Logging {
 
-  /**
-   * Snapshot to analyze
-   * @return
-   *   the snapshot
-   */
   protected def snapshot: Snapshot = index.getSnapshot
 
   private def qbeastSnapshot = DeltaQbeastSnapshot(snapshot)
@@ -66,103 +48,71 @@
   }
 
   protected def matchingBlocks(
-      partitionFilters: Seq[Expression],
-      dataFilters: Seq[Expression]): Iterable[Block] = {
-
+                                partitionFilters: Seq[Expression],
+                                dataFilters: Seq[Expression]): Iterable[Block] = {
     val querySpecBuilder = new QuerySpecBuilder(dataFilters ++ partitionFilters)
     val queryExecutor = new QueryExecutor(querySpecBuilder, qbeastSnapshot)
     queryExecutor.execute()
   }
 
-  /**
-   * Collect matching QbeastBlocks and convert them into FileStatuses.
-   * @param partitionFilters
-   * @param dataFilters
-   * @return
-   */
   private def qbeastMatchingFiles(
-      partitionFilters: Seq[Expression],
-      dataFilters: Seq[Expression]): Seq[FileStatus] = {
-<<<<<<< HEAD
-    matchingBlocks(partitionFilters, dataFilters)
-      .map(block => (block.file))
-      .map(file => (file.path, file))
-      .toMap
-      .values
-      .map(IndexFiles.toFileStatus(index.path))
-      .toSeq
-  }
-
-  /**
-   * Collect matching staging files from _delta_log and convert them into FileStatuses. The output
-   * is merged with those built from QbeastBlocks.
-=======
-    matchingBlocks(partitionFilters, dataFilters).map { qbeastBlock =>
-      new FileStatus(
-        /* length */ qbeastBlock.size,
-        /* isDir */ false,
-        /* blockReplication */ 0,
-        /* blockSize */ 1,
-        /* modificationTime */ qbeastBlock.modificationTime,
-        absolutePath(qbeastBlock.path))
+                                   partitionFilters: Seq[Expression],
+                                   dataFilters: Seq[Expression]): Seq[FileStatus] = {
+    matchingBlocks(partitionFilters, dataFilters).map {
+      case qbeastBlock: QbeastBlock =>
+        new FileStatus(
+          length = qbeastBlock.size,
+          isDir = false,
+          blockReplication = 0,
+          blockSize = 1,
+          modificationTime = qbeastBlock.modificationTime,
+          path = absolutePath(qbeastBlock.path))
+      case block =>
+        IndexFiles.toFileStatus(index.path)(block.file)
     }.toSeq
   }
 
-  /**
-   * Collect matching staging files from _delta_log and convert them into FileStatuses.
-   * The output is merged with those built from QbeastBlocks.
->>>>>>> 304ed4f1
-   * @return
-   */
   private def stagingFiles(
-      partitionFilters: Seq[Expression],
-      dataFilters: Seq[Expression]): Seq[FileStatus] = {
-
+                            partitionFilters: Seq[Expression],
+                            dataFilters: Seq[Expression]): Seq[FileStatus] = {
     index
       .matchingFiles(partitionFilters, dataFilters)
       .filter(isStagingFile)
       .map { f =>
         new FileStatus(
-          /* length */ f.size,
-          /* isDir */ false,
-          /* blockReplication */ 0,
-          /* blockSize */ 1,
-          /* modificationTime */ f.modificationTime,
-          absolutePath(f.path))
+          length = f.size,
+          isDir = false,
+          blockReplication = 0,
+          blockSize = 1,
+          modificationTime = f.modificationTime,
+          path = absolutePath(f.path))
       }
   }
 
   override def listFiles(
-      partitionFilters: Seq[Expression],
-      dataFilters: Seq[Expression]): Seq[PartitionDirectory] = {
-
-    // FILTER FILES FROM QBEAST
+                          partitionFilters: Seq[Expression],
+                          dataFilters: Seq[Expression]): Seq[PartitionDirectory] = {
     val qbeastFileStats = qbeastMatchingFiles(partitionFilters, dataFilters)
-    // FILTER FILES FROM DELTA
     val stagingFileStats = stagingFiles(partitionFilters, dataFilters)
-    // JOIN BOTH FILTERED FILES
     val fileStats = qbeastFileStats ++ stagingFileStats
 
     val sc = index.spark.sparkContext
     val execId = sc.getLocalProperty(SQLExecution.EXECUTION_ID_KEY)
-    val pfStr = partitionFilters.map(f => f.toString).mkString(" ")
-    logInfo(s"OTreeIndex partition filters (exec id ${execId}): ${pfStr}")
-    val dfStr = dataFilters.map(f => f.toString).mkString(" ")
-    logInfo(s"OTreeIndex data filters (exec id ${execId}): ${dfStr}")
+    val pfStr = partitionFilters.map(_.toString).mkString(" ")
+    logInfo(s"OTreeIndex partition filters (exec id $execId): $pfStr")
+    val dfStr = dataFilters.map(_.toString).mkString(" ")
+    logInfo(s"OTreeIndex data filters (exec id $execId): $dfStr")
 
     val allFilesCount = snapshot.allFiles.count
     val nFiltered = allFilesCount - fileStats.length
-    val filteredPct = ((nFiltered * 1.0) / allFilesCount) * 100.0
-    val filteredMsg = f"${nFiltered} of ${allFilesCount} (${filteredPct}%.2f%%)"
-    logInfo(s"Qbeast filtered files (exec id ${execId}): ${filteredMsg}")
+    val filteredPct = (nFiltered.toDouble / allFilesCount) * 100.0
+    val filteredMsg = f"$nFiltered of $allFilesCount (${filteredPct}%.2f%%)"
+    logInfo(s"Qbeast filtered files (exec id $execId): $filteredMsg")
 
-    // RETURN
     Seq(PartitionDirectory(new GenericInternalRow(Array.empty[Any]), fileStats))
   }
 
-  override def inputFiles: Array[String] = {
-    index.inputFiles
-  }
+  override def inputFiles: Array[String] = index.inputFiles
 
   override def refresh(): Unit = index.refresh()
 
@@ -173,30 +123,21 @@
   override def partitionSchema: StructType = index.partitionSchema
 }
 
-/**
- * Companion object for OTreeIndex Builds an OTreeIndex instance from the path to a table
- */
 object OTreeIndex {
-
   def apply(spark: SparkSession, path: Path): OTreeIndex = {
     val deltaLog = DeltaLog.forTable(spark, path)
     val unsafeVolatileSnapshot = deltaLog.update()
     val tahoe = TahoeLogFileIndex(spark, deltaLog, path, unsafeVolatileSnapshot, Seq.empty, false)
     OTreeIndex(tahoe)
   }
-
 }
-
-/**
- * Singleton object for EmptyIndex. Used when creating a table with no data added
- */
 
 object EmptyIndex extends FileIndex {
   override def rootPaths: Seq[Path] = Seq.empty
 
   override def listFiles(
-      partitionFilters: Seq[Expression],
-      dataFilters: Seq[Expression]): Seq[PartitionDirectory] = Seq.empty
+                          partitionFilters: Seq[Expression],
+                          dataFilters: Seq[Expression]): Seq[PartitionDirectory] = Seq.empty
 
   override def inputFiles: Array[String] = Array.empty
 
