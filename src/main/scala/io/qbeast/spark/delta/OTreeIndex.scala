/*
 * Copyright 2021 Qbeast Analytics, S.L.
 */
package io.qbeast.spark.delta

import io.qbeast.core.model.QbeastFile
import io.qbeast.spark.index.query.{QueryExecutor, QuerySpecBuilder}
import org.apache.spark.sql.catalyst.expressions.Expression
import org.apache.spark.sql.delta.Snapshot
import org.apache.spark.sql.delta.actions.AddFile
import org.apache.spark.sql.delta.files.{TahoeFileIndex, TahoeLogFileIndex}

/**
 * FileIndex to prune files
 *
 * @param index the Tahoe log file index
 */
case class OTreeIndex(index: TahoeLogFileIndex)
    extends TahoeFileIndex(index.spark, index.deltaLog, index.path) {

  /**
   * Snapshot to analyze
   * @return the snapshot
   */
  protected def snapshot: Snapshot = index.getSnapshot

  private def qbeastSnapshot = DeltaQbeastSnapshot(snapshot)

  override def matchingFiles(
      partitionFilters: Seq[Expression],
      dataFilters: Seq[Expression]): Seq[AddFile] = {

    val tahoeMatchingFiles = index.matchingFiles(partitionFilters, dataFilters)
    val previouslyMatchedFiles =
      tahoeMatchingFiles.map(addFile => QbeastFile(addFile.path, addFile.tags))

    val querySpecBuilder = new QuerySpecBuilder(dataFilters ++ partitionFilters)
    val queryExecutor = new QueryExecutor(querySpecBuilder, qbeastSnapshot)
    val qbeastMatchingFiles = queryExecutor.execute(previouslyMatchedFiles)

    tahoeMatchingFiles.filter { a => qbeastMatchingFiles.exists(_.path == a.path) }
  }

  override def inputFiles: Array[String] = {
    index.inputFiles
  }

<<<<<<< HEAD
  /**
   * Given a From-To weight range, initialize QuerySpace
   * and find the files that satisfy the predicates
   * @param weightRange the From-To weight range
   * @param files the files available to be sampled
   * return the sequence of files to read
   */

  def sample(weightRange: WeightRange, files: Seq[AddFile]): Seq[AddFile] = {

    if (weightRange.to == Weight.MinValue || weightRange.from > weightRange.to) return List.empty

    qbeastSnapshot.loadAllRevisions
      .flatMap(revision => {

        val revisionData = qbeastSnapshot.loadIndexStatus(revision.revisionID)
        val dimensionCount = revision.columnTransformers.length
        val querySpace = AllSpace(dimensionCount)

        val cubeStatus = revisionData.cubesStatuses
        val replicatedSet = revisionData.replicatedSet

        findSampleFiles(
          querySpace,
          weightRange,
          CubeId.root(dimensionCount),
          cubeStatus,
          replicatedSet,
          files)
      })

  }

  /**
   * Finds the files to retrieve the query sample.
   *
   * @param space the query space
   * @param weightRange the weight range
   * @param startCube the start cube
   * @param cubesStatuses the cube weights and files
   * @param replicatedSet the replicated set
   * @param previouslyMatchedFiles the files that have been matched
   * @return the files with sample data
   */

  // TODO: turn this into a iterative function
  //  and substitute the MAP for a PatriciaTree solution
  def findSampleFiles(
      space: QuerySpace,
      weightRange: WeightRange,
      startCube: CubeId,
      cubesStatuses: Map[CubeId, CubeStatus],
      replicatedSet: Set[CubeId],
      previouslyMatchedFiles: Seq[AddFile]): IISeq[AddFile] = {

    val keys = cubesStatuses.keys.map(_.string).toVector
    def haveImissingDescendands(cube: CubeId): Boolean = {
      val c = cube.string
      keys.count(cubeString => cubeString.startsWith(c)) > 1
    }
    val fileMap = previouslyMatchedFiles.map(a => (a.path, a)).toMap
    def doFindSampleFiles(cube: CubeId): IISeq[AddFile] = {
      cubesStatuses.get(cube) match {
        case Some(CubeStatus(maxWeight, _, files)) if weightRange.to < maxWeight =>
          files.flatMap(fileMap.get)
        case Some(CubeStatus(maxWeight, _, files)) =>
          val childFiles: Iterator[AddFile] = cube.children
            .filter(space.intersectsWith)
            .flatMap(doFindSampleFiles)
          if (!replicatedSet.contains(cube) && weightRange.from < maxWeight) {
            val cubeFiles = files.flatMap(fileMap.get)
            if (childFiles.nonEmpty) {
              cubeFiles.filterNot(_.tags(TagUtils.state) == State.ANNOUNCED) ++ childFiles
            } else {
              cubeFiles
            }
          } else {
            childFiles.toVector
          }
        case None =>
          // TODO how we manage non-existing/empty cubes if the children are present?
          if (haveImissingDescendands(cube)) {
            cube.children
              .filter(space.intersectsWith)
              .flatMap(doFindSampleFiles)
              .toVector
          } else {
            Vector.empty
          }
      }
    }

    doFindSampleFiles(startCube)
  }

=======
>>>>>>> c1829806
  override def refresh(): Unit = index.refresh()

  override def sizeInBytes: Long = index.sizeInBytes
}<|MERGE_RESOLUTION|>--- conflicted
+++ resolved
@@ -45,104 +45,6 @@
     index.inputFiles
   }
 
-<<<<<<< HEAD
-  /**
-   * Given a From-To weight range, initialize QuerySpace
-   * and find the files that satisfy the predicates
-   * @param weightRange the From-To weight range
-   * @param files the files available to be sampled
-   * return the sequence of files to read
-   */
-
-  def sample(weightRange: WeightRange, files: Seq[AddFile]): Seq[AddFile] = {
-
-    if (weightRange.to == Weight.MinValue || weightRange.from > weightRange.to) return List.empty
-
-    qbeastSnapshot.loadAllRevisions
-      .flatMap(revision => {
-
-        val revisionData = qbeastSnapshot.loadIndexStatus(revision.revisionID)
-        val dimensionCount = revision.columnTransformers.length
-        val querySpace = AllSpace(dimensionCount)
-
-        val cubeStatus = revisionData.cubesStatuses
-        val replicatedSet = revisionData.replicatedSet
-
-        findSampleFiles(
-          querySpace,
-          weightRange,
-          CubeId.root(dimensionCount),
-          cubeStatus,
-          replicatedSet,
-          files)
-      })
-
-  }
-
-  /**
-   * Finds the files to retrieve the query sample.
-   *
-   * @param space the query space
-   * @param weightRange the weight range
-   * @param startCube the start cube
-   * @param cubesStatuses the cube weights and files
-   * @param replicatedSet the replicated set
-   * @param previouslyMatchedFiles the files that have been matched
-   * @return the files with sample data
-   */
-
-  // TODO: turn this into a iterative function
-  //  and substitute the MAP for a PatriciaTree solution
-  def findSampleFiles(
-      space: QuerySpace,
-      weightRange: WeightRange,
-      startCube: CubeId,
-      cubesStatuses: Map[CubeId, CubeStatus],
-      replicatedSet: Set[CubeId],
-      previouslyMatchedFiles: Seq[AddFile]): IISeq[AddFile] = {
-
-    val keys = cubesStatuses.keys.map(_.string).toVector
-    def haveImissingDescendands(cube: CubeId): Boolean = {
-      val c = cube.string
-      keys.count(cubeString => cubeString.startsWith(c)) > 1
-    }
-    val fileMap = previouslyMatchedFiles.map(a => (a.path, a)).toMap
-    def doFindSampleFiles(cube: CubeId): IISeq[AddFile] = {
-      cubesStatuses.get(cube) match {
-        case Some(CubeStatus(maxWeight, _, files)) if weightRange.to < maxWeight =>
-          files.flatMap(fileMap.get)
-        case Some(CubeStatus(maxWeight, _, files)) =>
-          val childFiles: Iterator[AddFile] = cube.children
-            .filter(space.intersectsWith)
-            .flatMap(doFindSampleFiles)
-          if (!replicatedSet.contains(cube) && weightRange.from < maxWeight) {
-            val cubeFiles = files.flatMap(fileMap.get)
-            if (childFiles.nonEmpty) {
-              cubeFiles.filterNot(_.tags(TagUtils.state) == State.ANNOUNCED) ++ childFiles
-            } else {
-              cubeFiles
-            }
-          } else {
-            childFiles.toVector
-          }
-        case None =>
-          // TODO how we manage non-existing/empty cubes if the children are present?
-          if (haveImissingDescendands(cube)) {
-            cube.children
-              .filter(space.intersectsWith)
-              .flatMap(doFindSampleFiles)
-              .toVector
-          } else {
-            Vector.empty
-          }
-      }
-    }
-
-    doFindSampleFiles(startCube)
-  }
-
-=======
->>>>>>> c1829806
   override def refresh(): Unit = index.refresh()
 
   override def sizeInBytes: Long = index.sizeInBytes
