/*
 * Copyright 2021 Qbeast Analytics, S.L.
 */
package io.qbeast.spark.delta.writer

import io.qbeast.core.model.{CubeId, TableChanges, Weight, IndexFileBuilder}
import io.qbeast.core.model.IndexFileBuilder.BlockBuilder
import io.qbeast.spark.index.QbeastColumns
import io.qbeast.spark.delta.IndexFiles
import io.qbeast.spark.utils.State
import org.apache.hadoop.fs.Path
import org.apache.hadoop.mapred.{JobConf, TaskAttemptContextImpl, TaskAttemptID}
import org.apache.hadoop.mapreduce.TaskType
import org.apache.spark.sql.catalyst.InternalRow
import org.apache.spark.sql.delta.actions.AddFile
import org.apache.spark.sql.execution.datasources.{
  OutputWriter,
  OutputWriterFactory,
  WriteJobStatsTracker,
  WriteTaskStatsTracker
}
import org.apache.spark.sql.types.StructType
import org.apache.spark.util.SerializableConfiguration

import java.util.UUID
import scala.collection.mutable

/**
 * BlockWriter is in charge of writing the qbeast data into files
 *
 * @param dataPath       path of the table
 * @param schema         schema of the original data
 * @param schemaIndex    schema with qbeast metadata columns
 * @param factory        output writer factory
 * @param serConf        configuration to serialize the data
 * @param qbeastColumns  qbeast metadata columns
 * @param tableChanges     the revision of the data to write
 */
case class BlockWriter(
    dataPath: String,
    schema: StructType,
    schemaIndex: StructType,
    factory: OutputWriterFactory,
    serConf: SerializableConfiguration,
    statsTrackers: Seq[WriteJobStatsTracker],
    qbeastColumns: QbeastColumns,
    tableChanges: TableChanges)
    extends Serializable {

  /**
   * Writes rows in corresponding files
   *
   * @param iter iterator of rows
   * @return the sequence of files added
   */
  def writeRow(rows: Iterator[InternalRow]): Iterator[(AddFile, TaskStats)] = {
    val revision = tableChanges.updatedRevision
<<<<<<< HEAD
    iter
      .foldLeft[Map[CubeId, BlockContext]](Map()) { case (blocks, row) =>
        val cubeId = revision.createCubeId(row.getBinary(qbeastColumns.cubeColumnIndex))
        // TODO make sure this does not compromise the structure of the index
        // It could happen than estimated weights
        // doesn't include all the cubes present in the final indexed dataframe
        // we save those newly added leaves with the max weight possible

        val state = tableChanges.cubeState(cubeId).getOrElse(State.FLOODED)
        val maxWeight = tableChanges.cubeWeight(cubeId).getOrElse(Weight.MaxValue)
        val blockCtx = blocks.getOrElse(cubeId, buildWriter(cubeId, state, maxWeight))

        // The row with only the original columns
        val cleanRow = Seq.newBuilder[Any]
        cleanRow.sizeHint(row.numFields)
        for (i <- 0 until row.numFields) {
          if (!qbeastColumns.contains(i)) {
            cleanRow += row.get(i, schemaIndex(i).dataType)
          }
=======
    val contexts = mutable.Map.empty[CubeId, BlockContext]
    rows.foreach { row =>
      val cubeId = revision.createCubeId(row.getBinary(qbeastColumns.cubeColumnIndex))
      // TODO make sure this does not compromise the structure of the index
      // It could happen than estimated weights
      // doesn't include all the cubes present in the final indexed dataframe
      // we save those newly added leaves with the max weight possible

      val state = tableChanges.cubeState(cubeId).getOrElse(State.FLOODED)
      val maxWeight = tableChanges.cubeWeight(cubeId).getOrElse(Weight.MaxValue)
      val context = contexts.getOrElseUpdate(cubeId, buildWriter(cubeId, state, maxWeight))

      // The row with only the original columns
      val cleanRow = Seq.newBuilder[Any]
      cleanRow.sizeHint(row.numFields)
      for (i <- 0 until row.numFields) {
        if (!qbeastColumns.contains(i)) {
          cleanRow += row.get(i, schemaIndex(i).dataType)
>>>>>>> 6e222c23
        }
      }

      // Get the weight of the row to compute the minimumWeight per block
      val rowWeight = Weight(row.getInt(qbeastColumns.weightColumnIndex))

      // Writing the data in a single file.
      val internalRow = InternalRow.fromSeq(cleanRow.result())
      context.writer.write(internalRow)
      context.blockStatsTracker.foreach(
        _.newRow(context.path.toString, internalRow)
      ) // Update statsTrackers
      context.update(rowWeight)
    }
    contexts.values.map { context =>
      context.writer.close()

      val blockStatsTracker = context.blockStatsTracker
      val path = context.path

      // Process final stats
      blockStatsTracker.foreach(_.closeFile(path.toString))
      val endTime = System.currentTimeMillis()
      val finalStats = blockStatsTracker.map(_.getFinalStats(endTime))
      val taskStats = TaskStats(finalStats, endTime)

      // Process file status
      val fileStatus = path
        .getFileSystem(serConf.value)
        .getFileStatus(path)

      val file = context.builder
        .endBlock()
        .setPath(path.getName())
        .setSize(fileStatus.getLen())
        .setModificationTime(fileStatus.getModificationTime())
        .setRevisionId(revision.revisionID)
        .result()
      val addFile = IndexFiles.toAddFile()(file)

      (addFile, taskStats)
    }.iterator
  }

  /*
   * Creates the context to write a new cube in a new file and collect stats
   * @param cubeId a cube identifier
   * @param state the status of cube
   * @return
   */
  private def buildWriter(cubeId: CubeId, state: String, maxWeight: Weight): BlockContext = {
    val blockStatsTracker = statsTrackers.map(_.newTaskInstance())
    val writtenPath = new Path(dataPath, s"${UUID.randomUUID()}.parquet")
    val writer: OutputWriter = factory.newInstance(
      writtenPath.toString,
      schema,
      new TaskAttemptContextImpl(
        new JobConf(serConf.value),
        new TaskAttemptID("", 0, TaskType.REDUCE, 0, 0)))
    val builder = new IndexFileBuilder()
      .beginBlock()
      .setCubeId(cubeId)
      .setMaxWeight(maxWeight)
      .setReplicated(state == State.ANNOUNCED || state == State.REPLICATED)
    blockStatsTracker.foreach(_.newFile(writtenPath.toString)) // Update stats trackers
    new BlockContext(builder, writer, writtenPath, blockStatsTracker)
  }

  /*
   * Container class that keeps all the mutable information we need to update a
   * block when iterating over a partition.
   * @param stats the current version of the block's stats
   * @param writer an instance of the file writer
   * @param path the path of the written file
   */
  private class BlockContext(
      val builder: BlockBuilder,
      val writer: OutputWriter,
      val path: Path,
      val blockStatsTracker: Seq[WriteTaskStatsTracker])
      extends Serializable {

    def update(minWeight: Weight): Unit =
      builder.updateMinWeight(minWeight).incrementElementCount()

  }

}<|MERGE_RESOLUTION|>--- conflicted
+++ resolved
@@ -55,27 +55,6 @@
    */
   def writeRow(rows: Iterator[InternalRow]): Iterator[(AddFile, TaskStats)] = {
     val revision = tableChanges.updatedRevision
-<<<<<<< HEAD
-    iter
-      .foldLeft[Map[CubeId, BlockContext]](Map()) { case (blocks, row) =>
-        val cubeId = revision.createCubeId(row.getBinary(qbeastColumns.cubeColumnIndex))
-        // TODO make sure this does not compromise the structure of the index
-        // It could happen than estimated weights
-        // doesn't include all the cubes present in the final indexed dataframe
-        // we save those newly added leaves with the max weight possible
-
-        val state = tableChanges.cubeState(cubeId).getOrElse(State.FLOODED)
-        val maxWeight = tableChanges.cubeWeight(cubeId).getOrElse(Weight.MaxValue)
-        val blockCtx = blocks.getOrElse(cubeId, buildWriter(cubeId, state, maxWeight))
-
-        // The row with only the original columns
-        val cleanRow = Seq.newBuilder[Any]
-        cleanRow.sizeHint(row.numFields)
-        for (i <- 0 until row.numFields) {
-          if (!qbeastColumns.contains(i)) {
-            cleanRow += row.get(i, schemaIndex(i).dataType)
-          }
-=======
     val contexts = mutable.Map.empty[CubeId, BlockContext]
     rows.foreach { row =>
       val cubeId = revision.createCubeId(row.getBinary(qbeastColumns.cubeColumnIndex))
@@ -94,7 +73,6 @@
       for (i <- 0 until row.numFields) {
         if (!qbeastColumns.contains(i)) {
           cleanRow += row.get(i, schemaIndex(i).dataType)
->>>>>>> 6e222c23
         }
       }
 
