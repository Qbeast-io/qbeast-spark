--- conflicted
+++ resolved
@@ -8,12 +8,7 @@
 import org.apache.spark.sql.delta.Snapshot
 import org.apache.spark.sql.functions.col
 import org.apache.spark.sql.functions.lit
-<<<<<<< HEAD
-import org.apache.spark.sql.Column
-import org.apache.spark.sql.Dataset
-=======
 import org.apache.spark.sql.{Column, Dataset}
->>>>>>> 304ed4f1
 
 private[spark] trait DeltaStagingUtils extends StagingUtils {
   protected def snapshot: Snapshot
@@ -36,15 +31,10 @@
 
   /**
    * Wether an AddFile is a staging file or not
-<<<<<<< HEAD
    * @param a
    *   the AddFile
    * @return
    *   boolean
-=======
-   * @param a the AddFile
-   * @return boolean
->>>>>>> 304ed4f1
    */
   def isStagingFile(a: AddFile): Boolean =
     a.tags == null || a.tags.isEmpty || a.tags
