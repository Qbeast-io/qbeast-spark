--- conflicted
+++ resolved
@@ -55,17 +55,6 @@
     with Logging
     with StagingUtils {
 
-<<<<<<< HEAD
-  private val Identifier = "^([A-z]+)\\.(.*)$".r
-
-  private def resolveTableFormat(spark: SparkSession): (String, TableIdentifier) = {
-    identifier match {
-      case Identifier(format, path) if format.nonEmpty && path.nonEmpty =>
-        (format.toLowerCase(Locale.ROOT), spark.sessionState.sqlParser.parseTableIdentifier(path))
-      case _ =>
-        throw AnalysisExceptionFactory.create(incorrectIdentifierFormat(identifier))
-    }
-=======
   private def resolveTableFormat(spark: SparkSession): (String, TableIdentifier) = {
 
     val tableIdentifier =
@@ -85,7 +74,6 @@
       throw AnalysisExceptionFactory.create(unsupportedFormatExceptionMsg(provider))
     else
       throw AnalysisExceptionFactory.create(incorrectIdentifierFormat(identifier))
->>>>>>> a467dd3a
   }
 
   override def run(spark: SparkSession): Seq[Row] = {
