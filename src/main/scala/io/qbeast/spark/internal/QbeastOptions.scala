--- conflicted
+++ resolved
@@ -1,82 +1,45 @@
 /*
  * Copyright 2021 Qbeast Analytics, S.L.
- *
- * Licensed under the Apache License, Version 2.0 (the "License");
- * you may not use this file except in compliance with the License.
- * You may obtain a copy of the License at
- *
- *     http://www.apache.org/licenses/LICENSE-2.0
- *
- * Unless required by applicable law or agreed to in writing, software
- * distributed under the License is distributed on an "AS IS" BASIS,
- * WITHOUT WARRANTIES OR CONDITIONS OF ANY KIND, either express or implied.
- * See the License for the specific language governing permissions and
- * limitations under the License.
  */
 package io.qbeast.spark.internal
 
 import io.qbeast.core.model.QTableID
 import io.qbeast.spark.index.ColumnsToIndex
 import org.apache.spark.qbeast.config.DEFAULT_CUBE_SIZE
-<<<<<<< HEAD
-import org.apache.spark.sql.{AnalysisExceptionFactory, DataFrame, SparkSession}
-import org.apache.spark.sql.delta.DeltaOptions
-=======
 import org.apache.spark.sql.delta.DeltaOptions
 import org.apache.spark.sql.AnalysisExceptionFactory
 import org.apache.spark.sql.DataFrame
 import org.apache.spark.sql.SparkSession
->>>>>>> f496012d
 
 /**
  * Container for Qbeast options.
  *
-<<<<<<< HEAD
- * @param columnsToIndex value of columnsToIndex option
- * @param cubeSize value of cubeSize option
-=======
  * @param columnsToIndex
  *   value of columnsToIndex option
  * @param cubeSize
  *   value of cubeSize option
->>>>>>> f496012d
  * @param stats
  *   the stats if available
  * @param txnVersion
  *   the transaction identifier
  * @param txnAppId
  *   the application identifier
-<<<<<<< HEAD
-=======
  * @param userMetadata
  *   user-provided metadata for each CommitInfo
->>>>>>> f496012d
  */
 case class QbeastOptions(
     columnsToIndex: Seq[String],
     cubeSize: Int,
     stats: Option[DataFrame],
     txnAppId: Option[String],
-<<<<<<< HEAD
-    txnVersion: Option[String])
-=======
     txnVersion: Option[String],
     userMetadata: Option[String])
->>>>>>> f496012d
 
 /**
  * Options available when trying to write in qbeast format
  */
 
 object QbeastOptions {
-<<<<<<< HEAD
-  val COLUMNS_TO_INDEX = "columnsToIndex"
-  val CUBE_SIZE = "cubeSize"
-  val PATH = "path"
-  val STATS = "columnStats"
-  val TXN_APP_ID = DeltaOptions.TXN_APP_ID
-  val TXN_VERSION = DeltaOptions.TXN_VERSION
-=======
   val COLUMNS_TO_INDEX: String = "columnsToIndex"
   val CUBE_SIZE: String = "cubeSize"
   val PATH: String = "path"
@@ -84,7 +47,6 @@
   val TXN_APP_ID: String = DeltaOptions.TXN_APP_ID
   val TXN_VERSION: String = DeltaOptions.TXN_VERSION
   val USER_METADATA: String = DeltaOptions.USER_METADATA_OPTION
->>>>>>> f496012d
 
   /**
    * Gets the columns to index from the options
@@ -144,12 +106,9 @@
   private def getTxnVersion(options: Map[String, String]): Option[String] =
     options.get(TXN_VERSION)
 
-<<<<<<< HEAD
-=======
   private def getUserMetadata(options: Map[String, String]): Option[String] =
     options.get(USER_METADATA)
 
->>>>>>> f496012d
   /**
    * Create QbeastOptions object from options map
    * @param options
@@ -163,37 +122,27 @@
     val stats = getStats(options)
     val txnAppId = getTxnAppId(options)
     val txnVersion = getTxnVersion(options)
-<<<<<<< HEAD
-    QbeastOptions(columnsToIndex, desiredCubeSize, stats, txnAppId, txnVersion)
-=======
     val userMetadata = getUserMetadata(options)
     QbeastOptions(columnsToIndex, desiredCubeSize, stats, txnAppId, txnVersion, userMetadata)
->>>>>>> f496012d
   }
 
   /**
    * The empty options to be used as a placeholder.
    */
-<<<<<<< HEAD
-  lazy val empty: QbeastOptions = QbeastOptions(Seq.empty, DEFAULT_CUBE_SIZE, None, None, None)
-
-  def loadTableIDFromOptions(options: Map[String, String]): QTableID = {
-=======
   lazy val empty: QbeastOptions =
     QbeastOptions(Seq.empty, DEFAULT_CUBE_SIZE, None, None, None, None)
 
   def loadTableIDFromParameters(parameters: Map[String, String]): QTableID = {
->>>>>>> f496012d
     new QTableID(
-      options.getOrElse(
+      parameters.getOrElse(
         PATH, {
           throw AnalysisExceptionFactory.create("'path' is not specified")
         }))
   }
 
-  def checkQbeastOptions(options: Map[String, String]): Unit = {
+  def checkQbeastProperties(parameters: Map[String, String]): Unit = {
     require(
-      options.contains("columnsToIndex") || options.contains("columnstoindex"),
+      parameters.contains("columnsToIndex") || parameters.contains("columnstoindex"),
       throw AnalysisExceptionFactory.create("'columnsToIndex is not specified"))
   }
 
