--- conflicted
+++ resolved
@@ -9,7 +9,6 @@
 import io.qbeast.spark.index.QbeastColumns.{cubeToReplicateColumnName, weightColumnName}
 import io.qbeast.spark.internal.QbeastFunctions.qbeastHash
 import org.apache.spark.qbeast.config.CUBE_WEIGHTS_BUFFER_CAPACITY
-
 import org.apache.spark.sql.functions._
 import org.apache.spark.sql.{DataFrame, Dataset, Row, SparkSession}
 
@@ -149,7 +148,6 @@
 
   /**
    * Aggregate partition cube domains to obtain global cube domains for the current write.
-   * @param indexStatus Updated IndexStatus
    */
   private[index] def computeGlobalCubeDomains(
       revision: Revision): Dataset[CubeDomain] => Dataset[(CubeId, Double)] =
@@ -177,8 +175,7 @@
   private[index] def computeExistingCubeDomains(
       cubesStatuses: Map[CubeId, CubeStatus]): Map[CubeId, Double] = {
     var treeSizes = cubesStatuses.map { case (cube, cs) =>
-      // TODO: Remove replicated data from cubeSize
-      val elementCount = cs.files.map(_.elementCount).sum
+      val elementCount = cs.blocks.map(_.elementCount).sum
       cube -> elementCount.toDouble
     }
 
@@ -310,7 +307,7 @@
     }
 
     val spaceChanges =
-      if (isReplication) None // IF is replication
+      if (isReplication) None
       else calculateRevisionChanges(dataFrameStats, indexStatus.revision)
 
     // The revision to use
@@ -347,11 +344,7 @@
       spaceChanges,
       indexStatus,
       estimatedCubeWeights,
-<<<<<<< HEAD
       globalCubeDomains,
-=======
-      globalDomain.toMap,
->>>>>>> 6e222c23
       if (isReplication) indexStatus.cubesToOptimize
       else Set.empty[CubeId])
 
