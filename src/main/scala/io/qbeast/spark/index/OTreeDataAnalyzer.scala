/*
 * Copyright 2021 Qbeast Analytics, S.L.
 */
package io.qbeast.spark.index

<<<<<<< HEAD
import io.qbeast.IISeq
import io.qbeast.context.QbeastContext
=======
>>>>>>> 61e9e449
import io.qbeast.core.model._
import io.qbeast.core.transform.{ColumnStats, Transformer}
import io.qbeast.spark.index.QbeastColumns.{cubeToReplicateColumnName, weightColumnName}
import io.qbeast.spark.internal.QbeastFunctions.qbeastHash
import org.apache.spark.qbeast.config.MIN_PARTITION_CUBE_SIZE
import org.apache.spark.sql.expressions.UserDefinedFunction
import org.apache.spark.sql.functions.{col, udaf}
import org.apache.spark.sql.{DataFrame, Dataset, SparkSession}

/**
 * Analyzes the data and extracts OTree structures
 */
trait OTreeDataAnalyzer {

  /**
   * Analyze the data to process
   * @param data the data to index
   * @param indexStatus the current status of the index
   * @param isReplication either we are replicating the elements or not
   * @return the changes to the index
   */
  def analyze(
      data: DataFrame,
      indexStatus: IndexStatus,
      isReplication: Boolean): (DataFrame, TableChanges)

}

object DoublePassOTreeDataAnalyzer extends OTreeDataAnalyzer with Serializable {

  /**
   * Estimates MaxWeight on DataFrame
   */
  private val maxWeightEstimation: UserDefinedFunction = udaf(MaxWeightEstimation)

<<<<<<< HEAD
  val bufferCapacity: Long =
    QbeastContext.config.getLong("qbeast.index.cubeWeightsBufferCapacity")
=======
  private lazy val logger = org.apache.log4j.LogManager.getLogger(this.getClass)
>>>>>>> 61e9e449

  private[index] def calculateRevisionChanges(
      columnStats: Seq[ColumnStats],
      revision: Revision): Option[RevisionChange] = {

    val newTransformation = revision.columnTransformers.zip(columnStats).map { case (ct, cs) =>
      ct.makeTransformation(cs)
    }

    val transformationDelta = if (revision.transformations.isEmpty) {
      newTransformation.map(a => Some(a))
    } else {
      revision.transformations.zip(newTransformation).map {
        case (oldTransformation, newTransformation)
            if oldTransformation.isSupersededBy(newTransformation) =>
          Some(oldTransformation.merge(newTransformation))
        case _ => None
      }
    }

    if (transformationDelta.flatten.isEmpty) {
      None
    } else {
      Some(
        RevisionChange(
          supersededRevision = revision,
          timestamp = System.currentTimeMillis(),
          transformationsChanges = transformationDelta))

    }
  }

  // DATAFRAME TRANSFORMATIONS //

  private[index] def addRandomWeight(revision: Revision): DataFrame => DataFrame =
    (df: DataFrame) => {
      df.withColumn(
        weightColumnName,
        qbeastHash(revision.columnTransformers.map(name => df(name.columnName)): _*))
    }

  private[index] def estimateCubeWeights(
      revision: Revision): Dataset[CubeNormalizedWeight] => Dataset[(CubeId, NormalizedWeight)] =
    (partitionedEstimatedCubeWeights: Dataset[CubeNormalizedWeight]) => {

      val sqlContext = SparkSession.active.sqlContext
      import sqlContext.implicits._

      // These column names are the ones specified in case class CubeNormalizedWeight
      partitionedEstimatedCubeWeights
        .groupBy("cubeBytes")
        .agg(maxWeightEstimation(col("normalizedWeight")))
        .map { row =>
          val bytes = row.getAs[Array[Byte]](0)
          val estimatedWeight = row.getAs[Double](1)
          (revision.createCubeId(bytes), estimatedWeight)
        }
    }

<<<<<<< HEAD
=======
  private[index] def estimatePartitionCubeSize(
      desiredCubeSize: Int,
      numPartitions: Int): Double = {
    if (numPartitions > 0) {
      val desiredPartitionCubeSize =
        Math.ceil(desiredCubeSize.toDouble / numPartitions + 1) // Round to the next value
      if (desiredPartitionCubeSize < MIN_PARTITION_CUBE_SIZE) {
        logger.warn(
          s"Cube size per partition is less than $MIN_PARTITION_CUBE_SIZE," +
            s" Set a bigger cubeSize before writing")
        MIN_PARTITION_CUBE_SIZE
      } else desiredPartitionCubeSize
    } else {
      // TODO should fail if the desiredCubeSize is < than minPartitionCubeSize?
      Math.max(desiredCubeSize, MIN_PARTITION_CUBE_SIZE)
    }

  }

>>>>>>> 61e9e449
  private[index] def estimatePartitionCubeWeights(
      revision: Revision,
      indexStatus: IndexStatus,
      isReplication: Boolean,
      stats: Seq[ColumnStats]): DataFrame => Dataset[CubeNormalizedWeight] =
    (weightedDataFrame: DataFrame) => {

      val spark = SparkSession.active
      import spark.implicits._

      val indexColumns = if (isReplication) {
        Seq(weightColumnName, cubeToReplicateColumnName)
      } else {
        Seq(weightColumnName)
      }
      val cols = revision.columnTransformers.map(_.columnName) ++ indexColumns

      // Estimate the desiredSize of the cube at partition level
      // If the user has specified a desiredSize too small
      // set it to minCubeSize
      val numPartitions: Int = weightedDataFrame.rdd.getNumPartitions
      val numElements: Long = stats.head.count

      val selected = weightedDataFrame
        .select(cols.map(col): _*)
      val weightIndex = selected.schema.fieldIndex(weightColumnName)

      selected
        .mapPartitions(rows => {
          val weights =
            new CubeWeightsBuilder(
              indexStatus = indexStatus,
              numPartitions = numPartitions,
              numElements = numElements,
              bufferCapacity = bufferCapacity)
          rows.foreach { row =>
            val point = RowUtils.rowValuesToPoint(row, revision)
            val weight = Weight(row.getAs[Int](weightIndex))
            if (isReplication) {
              val parentBytes = row.getAs[Array[Byte]](cubeToReplicateColumnName)
              val parent = Some(revision.createCubeId(parentBytes))
              weights.update(point, weight, parent)
            } else weights.update(point, weight)
          }
          weights.result().iterator
        })
    }

  def getColumnStats(
      dataFrame: DataFrame,
      columnTransformers: IISeq[Transformer]): Seq[ColumnStats] = {
    val dataFrameStats = dataFrame
      .describe(columnTransformers.map(_.columnName): _*)
      .collect()

    columnTransformers
      .map(ct => {
        val s = dataFrameStats
          .map(row => {
            (row.getAs[String](0), row.getAs[String](ct.columnName))
          })
          .toMap
        ColumnStats(s, ct.dataType)
      })
  }

  override def analyze(
      dataFrame: DataFrame,
      indexStatus: IndexStatus,
      isReplication: Boolean): (DataFrame, TableChanges) = {

    // Compute the statistics for the indexedColumns
    val columnStats = getColumnStats(dataFrame, indexStatus.revision.columnTransformers)

    // Check if the DataFrame is empty
    if (columnStats.head.count == 0) {
      throw new RuntimeException(
        "The DataFrame is empty. Are you trying to index an empty dataset?")
    }

    val spaceChanges =
      if (isReplication) None
      else calculateRevisionChanges(columnStats, indexStatus.revision)

    // The revision to use
    val revision = spaceChanges match {
      case Some(revisionChange) =>
        revisionChange.newRevision
      case None => indexStatus.revision
    }

    // Three step transformation

    // First, add a random weight column
    val weightedDataFrame = dataFrame.transform(addRandomWeight(revision))

    // Second, estimate the cube weights at partition level
    val partitionedEstimatedCubeWeights = weightedDataFrame.transform(
      estimatePartitionCubeWeights(revision, indexStatus, isReplication, columnStats))

    // Third, compute the overall estimated cube weights
    val estimatedCubeWeights =
      partitionedEstimatedCubeWeights
        .transform(estimateCubeWeights(revision))
        .collect()
        .toMap

    // Gather the new changes
    val tableChanges = TableChanges(
      spaceChanges,
      IndexStatusChange(
        indexStatus,
        estimatedCubeWeights,
        deltaReplicatedSet =
          if (isReplication) indexStatus.cubesToOptimize
          else Set.empty[CubeId]))

    (weightedDataFrame, tableChanges)
  }

}<|MERGE_RESOLUTION|>--- conflicted
+++ resolved
@@ -3,16 +3,12 @@
  */
 package io.qbeast.spark.index
 
-<<<<<<< HEAD
 import io.qbeast.IISeq
-import io.qbeast.context.QbeastContext
-=======
->>>>>>> 61e9e449
 import io.qbeast.core.model._
 import io.qbeast.core.transform.{ColumnStats, Transformer}
 import io.qbeast.spark.index.QbeastColumns.{cubeToReplicateColumnName, weightColumnName}
 import io.qbeast.spark.internal.QbeastFunctions.qbeastHash
-import org.apache.spark.qbeast.config.MIN_PARTITION_CUBE_SIZE
+import org.apache.spark.qbeast.config.CUBE_WEIGHTS_BUFFER_CAPACITY
 import org.apache.spark.sql.expressions.UserDefinedFunction
 import org.apache.spark.sql.functions.{col, udaf}
 import org.apache.spark.sql.{DataFrame, Dataset, SparkSession}
@@ -43,12 +39,7 @@
    */
   private val maxWeightEstimation: UserDefinedFunction = udaf(MaxWeightEstimation)
 
-<<<<<<< HEAD
-  val bufferCapacity: Long =
-    QbeastContext.config.getLong("qbeast.index.cubeWeightsBufferCapacity")
-=======
-  private lazy val logger = org.apache.log4j.LogManager.getLogger(this.getClass)
->>>>>>> 61e9e449
+  val bufferCapacity: Long = CUBE_WEIGHTS_BUFFER_CAPACITY
 
   private[index] def calculateRevisionChanges(
       columnStats: Seq[ColumnStats],
@@ -108,28 +99,6 @@
         }
     }
 
-<<<<<<< HEAD
-=======
-  private[index] def estimatePartitionCubeSize(
-      desiredCubeSize: Int,
-      numPartitions: Int): Double = {
-    if (numPartitions > 0) {
-      val desiredPartitionCubeSize =
-        Math.ceil(desiredCubeSize.toDouble / numPartitions + 1) // Round to the next value
-      if (desiredPartitionCubeSize < MIN_PARTITION_CUBE_SIZE) {
-        logger.warn(
-          s"Cube size per partition is less than $MIN_PARTITION_CUBE_SIZE," +
-            s" Set a bigger cubeSize before writing")
-        MIN_PARTITION_CUBE_SIZE
-      } else desiredPartitionCubeSize
-    } else {
-      // TODO should fail if the desiredCubeSize is < than minPartitionCubeSize?
-      Math.max(desiredCubeSize, MIN_PARTITION_CUBE_SIZE)
-    }
-
-  }
-
->>>>>>> 61e9e449
   private[index] def estimatePartitionCubeWeights(
       revision: Revision,
       indexStatus: IndexStatus,
