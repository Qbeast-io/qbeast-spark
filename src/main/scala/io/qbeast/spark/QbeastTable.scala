--- conflicted
+++ resolved
@@ -37,8 +37,8 @@
  *   configuration of the indexed table
  */
 class QbeastTable private (
+    sparkSession: SparkSession,
     val tableID: QTableID,
-    sparkSession: SparkSession,
     indexedTableFactory: IndexedTableFactory)
     extends Serializable
     with StagingUtils {
@@ -61,14 +61,6 @@
 
   private def indexedTable: IndexedTable = indexedTableFactory.getIndexedTable(tableID)
 
-  private def latestRevision: Revision = qbeastSnapshot.loadLatestRevision
-
-<<<<<<< HEAD
-  private def latestRevisionID: RevisionID = latestRevision.revisionID
-=======
-  private def latestRevisionAvailableID: RevisionID = latestRevisionAvailable.revisionID
->>>>>>> 71880e7a
-
   private def checkRevisionAvailable(revisionID: RevisionID): Unit = {
     if (!qbeastSnapshot.existsRevision(revisionID)) {
       throw AnalysisExceptionFactory.create(
@@ -76,6 +68,37 @@
           s"The latest revision available is $latestRevisionID")
     }
   }
+
+  def allRevisions(): Seq[Revision] = qbeastSnapshot.loadAllRevisions
+
+  def allRevisionIDs(): Seq[RevisionID] = allRevisions().map(_.revisionID)
+
+  def revision(revisionID: RevisionID): Revision = {
+    checkRevisionAvailable(revisionID)
+    qbeastSnapshot.loadRevision(revisionID)
+  }
+
+  private def latestRevision: Revision = qbeastSnapshot.loadLatestRevision
+
+  private def latestRevisionID: RevisionID = latestRevision.revisionID
+
+  def indexedColumns(revisionID: RevisionID): Seq[String] = {
+    checkRevisionAvailable(revisionID)
+    qbeastSnapshot
+      .loadRevision(revisionID)
+      .columnTransformers
+      .map(_.columnName)
+  }
+
+  def indexedColumns(): Seq[String] =
+    latestRevision.columnTransformers.map(_.columnName)
+
+  def cubeSize(revisionID: RevisionID): Int = {
+    checkRevisionAvailable(revisionID)
+    qbeastSnapshot.loadRevision(revisionID).desiredCubeSize
+  }
+
+  def cubeSize(): Int = latestRevision.desiredCubeSize
 
   /**
    * Optimizes a given index revision up to a given fraction.
@@ -106,23 +129,19 @@
   }
 
   def optimize(fraction: Double, options: Map[String, String]): Unit = {
-    optimize(latestRevisionAvailableID, fraction, options)
+    optimize(latestRevisionID, fraction, options)
   }
 
   def optimize(fraction: Double): Unit = {
-    optimize(latestRevisionAvailableID, fraction, Map.empty[String, String])
+    optimize(latestRevisionID, fraction, Map.empty[String, String])
   }
 
   def optimize(options: Map[String, String]): Unit = {
-<<<<<<< HEAD
-    optimize(latestRevisionID, options)
-=======
-    optimize(latestRevisionAvailableID, 1.0, options)
->>>>>>> 71880e7a
+    optimize(latestRevisionID, 1.0, options)
   }
 
   def optimize(): Unit = {
-    optimize(latestRevisionAvailableID, 1.0, Map.empty[String, String])
+    optimize(latestRevisionID, 1.0, Map.empty[String, String])
   }
 
   /**
@@ -139,99 +158,23 @@
     optimize(files, Map.empty[String, String])
 
   /**
-<<<<<<< HEAD
-   * The analyze operation should analyze the index structure and find the cubes that need
-   * optimization
-   * @param revisionID
-   *   the identifier of the revision to optimize. If doesn't exist or none is specified, would be
-   *   the last available
-   * @return
-   *   the sequence of cubes to optimize in string representation
-   */
-  def analyze(revisionID: RevisionID): Seq[String] = {
-    if (isStaging(revisionID)) Seq.empty
-    else {
-      checkRevisionAvailable(revisionID)
-      AnalyzeTableCommand(revisionID, indexedTable)
-        .run(sparkSession)
-        .map(_.getString(0))
-    }
-  }
-
-  def analyze(): Seq[String] = {
-    if (isStaging(latestRevisionID)) Seq.empty
-    else analyze(latestRevisionID)
-  }
-
-  /**
-=======
->>>>>>> 71880e7a
-   * Outputs the indexed columns of the table
-   * @param revisionID
-   *   the identifier of the revision. If doesn't exist or none is specified, would be the last
-   *   available
-   * @return
-   */
-
-  def indexedColumns(revisionID: RevisionID): Seq[String] = {
-    checkRevisionAvailable(revisionID)
-    qbeastSnapshot
-      .loadRevision(revisionID)
-      .columnTransformers
-      .map(_.columnName)
-  }
-
-  /**
-   * Outputs the indexed columns of the table
-   * @return
-   */
-  def indexedColumns(): Seq[String] =
-    latestRevision.columnTransformers.map(_.columnName)
-
-  /**
-   * Outputs the cubeSize of the table
-   * @param revisionID
-   *   the identifier of the revision. If doesn't exist or none is specified, would be the last
-   *   available
-   * @return
-   */
-  def cubeSize(revisionID: RevisionID): Int = {
-    checkRevisionAvailable(revisionID)
-    qbeastSnapshot.loadRevision(revisionID).desiredCubeSize
-  }
-
-  def cubeSize(): Int = latestRevision.desiredCubeSize
-
-  def allRevisions(): Seq[Revision] = qbeastSnapshot.loadAllRevisions
-
-  def allRevisionIDs(): Seq[RevisionID] = allRevisions().map(_.revisionID)
-
-  def revision(revisionID: RevisionID): Revision = {
-    checkRevisionAvailable(revisionID)
-    qbeastSnapshot.loadRevision(revisionID)
-  }
-
-  /**
    * Gather an overview of the index for a given revision
    * @param revisionID
    *   optional RevisionID
    * @return
    */
-  def getIndexMetrics(revisionID: Option[RevisionID] = None): IndexMetrics = {
-    val indexStatus = revisionID match {
-      case Some(id) => qbeastSnapshot.loadIndexStatus(id)
-      case None => qbeastSnapshot.loadLatestIndexStatus
-    }
-    val indexFiles = revisionID match {
-      case Some(id) => qbeastSnapshot.loadIndexFiles(id)
-      case None => qbeastSnapshot.loadLatestIndexFiles
-    }
-
+  def getIndexMetrics(revisionID: RevisionID): IndexMetrics = {
+    val indexStatus = qbeastSnapshot.loadIndexStatus(revisionID)
+    val indexFiles = qbeastSnapshot.loadIndexFiles(revisionID)
     val revision = indexStatus.revision
     val cubeStatuses = indexStatus.cubesStatuses
     val denormalizedBlock = DenormalizedBlock.buildDataset(revision, cubeStatuses, indexFiles)
 
     IndexMetrics(revision, denormalizedBlock)
+  }
+
+  def getIndexMetrics: IndexMetrics = {
+    getIndexMetrics(latestRevisionID)
   }
 
   /**
@@ -241,28 +184,24 @@
    *   optional RevisionID
    * @return
    */
-  def getDenormalizedBlocks(revisionID: Option[RevisionID] = None): Dataset[DenormalizedBlock] = {
-    val indexStatus = revisionID match {
-      case Some(id) => qbeastSnapshot.loadIndexStatus(id)
-      case None => qbeastSnapshot.loadLatestIndexStatus
-    }
-    val indexFiles = revisionID match {
-      case Some(id) => qbeastSnapshot.loadIndexFiles(id)
-      case None => qbeastSnapshot.loadLatestIndexFiles
-    }
-
+  def getDenormalizedBlocks(revisionID: RevisionID): Dataset[DenormalizedBlock] = {
+    val indexStatus = qbeastSnapshot.loadIndexStatus(revisionID)
+    val indexFiles = qbeastSnapshot.loadIndexFiles(revisionID)
     val revision = indexStatus.revision
     val cubeStatuses = indexStatus.cubesStatuses
     DenormalizedBlock.buildDataset(revision, cubeStatuses, indexFiles)
-
+  }
+
+  def getDenormalizedBlocks: Dataset[DenormalizedBlock] = {
+    getDenormalizedBlocks(latestRevisionID)
   }
 
 }
 
 object QbeastTable {
 
-  def forPath(sparkSession: SparkSession, path: String): QbeastTable = {
-    new QbeastTable(new QTableID(path), sparkSession, QbeastContext.indexedTableFactory)
+  def forPath(spark: SparkSession, path: String): QbeastTable = {
+    new QbeastTable(spark, new QTableID(path), QbeastContext.indexedTableFactory)
   }
 
 }