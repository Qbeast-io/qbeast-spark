--- conflicted
+++ resolved
@@ -4,7 +4,7 @@
 package io.qbeast.spark
 
 import io.qbeast.context.QbeastContext
-import io.qbeast.core.model.{CubeId, CubeStatus, QTableID, RevisionID}
+import io.qbeast.core.model.{QTableID, RevisionID}
 import io.qbeast.spark.delta.DeltaQbeastSnapshot
 import io.qbeast.spark.internal.commands.{AnalyzeTableCommand, OptimizeTableCommand}
 import io.qbeast.spark.table._
@@ -74,64 +74,6 @@
       .map(_.getString(0))
   }
 
-<<<<<<< HEAD
-  def getIndexMetrics(revisionID: Option[RevisionID] = None): IndexMetrics = {
-    val allCubeStatuses = qbeastSnapshot.loadLatestIndexStatus.cubesStatuses
-    val cubeCounts = allCubeStatuses.size
-    val depth = allCubeStatuses.map(_._1.depth).max
-    val row_count = allCubeStatuses.flatMap(_._2.files.map(_.elementCount)).sum
-
-    val dimensionCount = indexedColumns().size
-    val desiredCubeSize = cubeSize()
-
-    val depthOverLogNumNodes = depth / logOfBase(dimensionCount, cubeCounts)
-    val depthOnBalance = depth / logOfBase(dimensionCount, row_count / desiredCubeSize)
-
-    val nonLeafStatuses =
-      allCubeStatuses.filter(_._1.children.exists(allCubeStatuses.contains)).values
-    val nonLeafCubeSizes = nonLeafStatuses.flatMap(_.files.map(_.elementCount)).toSeq.sorted
-
-    val (avgFanOut, details) =
-      if (nonLeafStatuses.isEmpty || nonLeafCubeSizes.isEmpty) {
-        (0, NonLeafCubeSizeDetails(0, 0, 0, 0, 0, 0))
-      } else {
-        val nonLeafCubeSizeDeviation =
-          nonLeafCubeSizes
-            .map(cubeSize => math.pow(cubeSize - desiredCubeSize, 2) / nonLeafCubeSizes.size)
-            .sum
-
-        (
-          nonLeafStatuses
-            .map(_.cubeId.children.count(allCubeStatuses.contains))
-            .sum / nonLeafStatuses.size,
-          NonLeafCubeSizeDetails(
-            nonLeafCubeSizes.min,
-            nonLeafCubeSizes((nonLeafCubeSizes.size * 0.25).toInt),
-            nonLeafCubeSizes((nonLeafCubeSizes.size * 0.50).toInt),
-            nonLeafCubeSizes((nonLeafCubeSizes.size * 0.75).toInt),
-            nonLeafCubeSizes.max,
-            nonLeafCubeSizeDeviation))
-      }
-
-    IndexMetrics(
-      allCubeStatuses,
-      dimensionCount,
-      row_count,
-      depth,
-      cubeCounts,
-      desiredCubeSize,
-      avgFanOut,
-      depthOverLogNumNodes,
-      depthOnBalance,
-      details)
-  }
-
-  def logOfBase(base: Int, value: Double): Double = {
-    math.log10(value) / math.log10(base)
-  }
-
-=======
->>>>>>> c9910ccf
   /**
    * Outputs the indexed columns of the table
    * @param revisionID the identifier of the revision.
@@ -186,54 +128,4 @@
     new QbeastTable(sparkSession, new QTableID(path), QbeastContext.indexedTableFactory)
   }
 
-}
-
-case class NonLeafCubeSizeDetails(
-    min: Long,
-    firstQuartile: Long,
-    secondQuartile: Long,
-    thirdQuartile: Long,
-    max: Long,
-    dev: Double) {
-
-  override def toString: String = {
-    s"""Non-lead Cube Size Stats
-       |(All values are 0 if there's no non-leaf cubes):
-       |- min: $min
-       |- firstQuartile: $firstQuartile
-       |- secondQuartile: $secondQuartile
-       |- thirdQuartile: $thirdQuartile
-       |- max: $max
-       |- dev: $dev
-       |""".stripMargin
-  }
-
-}
-
-case class IndexMetrics(
-    cubeStatuses: Map[CubeId, CubeStatus],
-    dimensionCount: Int,
-    row_count: Long,
-    depth: Int,
-    cubeCounts: Int,
-    desiredCubeSize: Int,
-    avgFanOut: Double,
-    depthOverLogNumNodes: Double,
-    depthOnBalance: Double,
-    nonLeafCubeSizeDetails: NonLeafCubeSizeDetails) {
-
-  override def toString: String = {
-    s"""OTree Index Metrics:
-       |dimensionCount: $dimensionCount
-       |row_count: $row_count
-       |depth: $depth
-       |cubeCounts: $cubeCounts
-       |desiredCubeSize: $desiredCubeSize
-       |avgFanOut: $avgFanOut
-       |depthOverLogNumNodes: $depthOverLogNumNodes
-       |depthOnBalance: $depthOnBalance
-       |$nonLeafCubeSizeDetails
-       |""".stripMargin
-  }
-
 }