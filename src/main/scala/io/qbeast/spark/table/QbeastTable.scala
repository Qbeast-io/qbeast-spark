--- conflicted
+++ resolved
@@ -4,10 +4,7 @@
 package io.qbeast.spark.table
 
 import io.qbeast.spark.context.QbeastContext
-<<<<<<< HEAD
 import io.qbeast.spark.model.RevisionID
-=======
->>>>>>> 49eaad55
 import io.qbeast.spark.sql.qbeast.QbeastSnapshot
 import org.apache.spark.sql.SparkSession
 import org.apache.spark.sql.delta.DeltaLog
@@ -33,18 +30,11 @@
   private def indexedTable: IndexedTable =
     indexedTableFactory.getIndexedTable(sparkSession.sqlContext, path)
 
-<<<<<<< HEAD
   private def getAvailableRevision(revisionID: Option[RevisionID]): RevisionID = {
     revisionID match {
       case Some(id) if qbeastSnapshot.existsRevision(id) =>
         id
       case None => qbeastSnapshot.lastRevisionID
-=======
-  private def getAvailableRevision(revisionTimestamp: Option[Long]): Long = {
-    revisionTimestamp match {
-      case Some(timestamp) if qbeastSnapshot.existsRevision(timestamp) => timestamp
-      case None => qbeastSnapshot.lastRevisionTimestamp
->>>>>>> 49eaad55
     }
   }
 
