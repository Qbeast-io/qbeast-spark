--- conflicted
+++ resolved
@@ -1,32 +1,13 @@
 /*
  * Copyright 2021 Qbeast Analytics, S.L.
- *
- * Licensed under the Apache License, Version 2.0 (the "License");
- * you may not use this file except in compliance with the License.
- * You may obtain a copy of the License at
- *
- *     http://www.apache.org/licenses/LICENSE-2.0
- *
- * Unless required by applicable law or agreed to in writing, software
- * distributed under the License is distributed on an "AS IS" BASIS,
- * WITHOUT WARRANTIES OR CONDITIONS OF ANY KIND, either express or implied.
- * See the License for the specific language governing permissions and
- * limitations under the License.
  */
 package io.qbeast.spark.table
 
 import io.qbeast.core.keeper.Keeper
 import io.qbeast.core.model._
-<<<<<<< HEAD
-import io.qbeast.spark.delta.{CubeDataLoader, StagingDataManager, StagingResolution}
-import io.qbeast.spark.index.QbeastColumns
-import io.qbeast.spark.internal.QbeastOptions
-import io.qbeast.spark.internal.QbeastOptions._
-=======
 import io.qbeast.core.model.RevisionFactory
 import io.qbeast.spark.delta.StagingDataManager
 import io.qbeast.spark.delta.StagingResolution
->>>>>>> f496012d
 import io.qbeast.spark.internal.sources.QbeastBaseRelation
 import io.qbeast.spark.internal.QbeastOptions
 import io.qbeast.spark.internal.QbeastOptions.COLUMNS_TO_INDEX
@@ -54,12 +35,6 @@
   def exists: Boolean
 
   /**
-   * Returns whether the table contains Qbeast metadata
-   * @return
-   */
-  def hasQbeastMetadata: Boolean
-
-  /**
    * Returns the table id which identifies the table.
    *
    * @return
@@ -68,22 +43,9 @@
   def tableID: QTableID
 
   /**
-<<<<<<< HEAD
-   * Merge new and index current properties
-   * @param properties the properties you want to merge
-   * @return
-   */
-  def verifyAndMergeProperties(properties: Map[String, String]): Map[String, String]
-
-  /**
-   * Saves given data in the table and updates the index. The specified columns are
-   * used to define the index when the table is created or overwritten. The append
-   * flag defines whether the existing data should be overwritten.
-=======
    * Saves given data in the table and updates the index. The specified columns are used to define
    * the index when the table is created or overwritten. The append flag defines whether the
    * existing data should be overwritten.
->>>>>>> f496012d
    *
    * @param data
    *   the data to save
@@ -169,12 +131,8 @@
     private val indexManager: IndexManager[DataFrame],
     private val metadataManager: MetadataManager[StructType, FileAction, QbeastOptions],
     private val dataWriter: DataWriter[DataFrame, StructType, FileAction],
-<<<<<<< HEAD
-    private val revisionFactory: RevisionFactory[StructType, QbeastOptions])
-=======
     private val revisionFactory: RevisionFactory[StructType, QbeastOptions],
     private val autoIndexer: ColumnsToIndexSelector[DataFrame])
->>>>>>> f496012d
     extends IndexedTableFactory {
 
   override def getIndexedTable(tableID: QTableID): IndexedTable =
@@ -184,12 +142,8 @@
       indexManager,
       metadataManager,
       dataWriter,
-<<<<<<< HEAD
-      revisionFactory)
-=======
       revisionFactory,
       autoIndexer)
->>>>>>> f496012d
 
 }
 
@@ -217,71 +171,17 @@
     private val indexManager: IndexManager[DataFrame],
     private val metadataManager: MetadataManager[StructType, FileAction, QbeastOptions],
     private val dataWriter: DataWriter[DataFrame, StructType, FileAction],
-<<<<<<< HEAD
-    private val revisionFactory: RevisionFactory[StructType, QbeastOptions])
-=======
     private val revisionFactory: RevisionFactory[StructType, QbeastOptions],
     private val autoIndexer: ColumnsToIndexSelector[DataFrame])
->>>>>>> f496012d
     extends IndexedTable
     with StagingUtils {
   private var snapshotCache: Option[QbeastSnapshot] = None
 
-  /**
-   * Latest Revision Available
-   *
-   * @return
-   */
-  private def latestRevision: Revision = snapshot.loadLatestRevision
-
   override def exists: Boolean = !snapshot.isInitial
 
-  override def hasQbeastMetadata: Boolean = try {
-    snapshot.loadLatestRevision
-    true
-  } catch {
-    case _: Exception => false
-  }
-
-  override def verifyAndMergeProperties(properties: Map[String, String]): Map[String, String] = {
-    if (!exists) {
-      // IF not exists, we should only check new properties
-      checkQbeastOptions(properties)
-      properties
-    } else if (hasQbeastMetadata) {
-      // IF has qbeast metadata, we can merge both properties: new and current
-      val currentColumnsIndexed =
-        latestRevision.columnTransformers.map(_.columnName).mkString(",")
-      val currentCubeSize = latestRevision.desiredCubeSize.toString
-      val finalProperties = {
-        (properties.contains(COLUMNS_TO_INDEX), properties.contains(CUBE_SIZE)) match {
-          case (true, true) => properties
-          case (false, false) =>
-            properties + (COLUMNS_TO_INDEX -> currentColumnsIndexed, CUBE_SIZE -> currentCubeSize)
-          case (true, false) => properties + (CUBE_SIZE -> currentCubeSize)
-          case (false, true) =>
-            properties + (COLUMNS_TO_INDEX -> currentColumnsIndexed)
-        }
-      }
-      finalProperties
-    } else {
-      throw AnalysisExceptionFactory.create(
-        s"Table ${tableID.id} exists but does not contain Qbeast metadata. " +
-          s"Please use ConvertToQbeastCommand to convert the table to Qbeast.")
-    }
-  }
-
-  private def isNewRevision(qbeastOptions: QbeastOptions): Boolean = {
-
+  private def isNewRevision(qbeastOptions: QbeastOptions, latestRevision: Revision): Boolean = {
     // TODO feature: columnsToIndex may change between revisions
-    val columnsToIndex = qbeastOptions.columnsToIndex
-    val currentColumnsToIndex = latestRevision.columnTransformers.map(_.columnName)
-    val isNewColumns = !latestRevision.matchColumns(columnsToIndex)
-    if (isNewColumns) {
-      throw AnalysisExceptionFactory.create(
-        s"Columns to index '${columnsToIndex.mkString(",")}' do not match " +
-          s"existing index ${currentColumnsToIndex.mkString(",")}.")
-    }
+    checkColumnsToMatchSchema(latestRevision)
     // Checks if the desiredCubeSize is different from the existing one
     val isNewCubeSize = latestRevision.desiredCubeSize != qbeastOptions.cubeSize
     // Checks if the user-provided column boundaries would trigger the creation of
@@ -307,8 +207,6 @@
 
   }
 
-<<<<<<< HEAD
-=======
   /**
    * Add the required indexing parameters when the SaveMode is Append. The user-provided
    * parameters are respected.
@@ -332,7 +230,6 @@
     correctParameters
   }
 
->>>>>>> f496012d
   override def save(
       data: DataFrame,
       parameters: Map[String, String],
@@ -341,21 +238,13 @@
       if (exists && append) {
         // If the table exists and we are appending new data
         // 1. Load existing IndexStatus
-<<<<<<< HEAD
-        val options = QbeastOptions(verifyAndMergeProperties(parameters))
-=======
         val latestRevision = snapshot.loadLatestRevision
         val options = QbeastOptions(addRequiredParams(latestRevision, parameters))
->>>>>>> f496012d
         if (isStaging(latestRevision)) { // If the existing Revision is Staging
           val revision = revisionFactory.createNewRevision(tableID, data.schema, options)
           (IndexStatus(revision), options)
         } else {
-<<<<<<< HEAD
-          if (isNewRevision(options)) {
-=======
           if (isNewRevision(options, latestRevision)) {
->>>>>>> f496012d
             // If the new parameters generate a new revision, we need to create another one
             val newPotentialRevision = revisionFactory
               .createNewRevision(tableID, data.schema, options)
@@ -385,13 +274,6 @@
           }
         }
       } else {
-<<<<<<< HEAD
-        val options = QbeastOptions(parameters)
-        val revision = revisionFactory.createNewRevision(tableID, data.schema, options)
-        (IndexStatus(revision), options)
-      }
-
-=======
         // IF autoIndexingEnabled, choose columns to index
         val optionalColumnsToIndex = parameters.contains(COLUMNS_TO_INDEX)
         val updatedParameters = if (!optionalColumnsToIndex && !COLUMN_SELECTOR_ENABLED) {
@@ -406,7 +288,6 @@
         val revision = revisionFactory.createNewRevision(tableID, data.schema, options)
         (IndexStatus(revision), options)
       }
->>>>>>> f496012d
     write(data, indexStatus, options, append)
   }
 
@@ -424,6 +305,14 @@
 
   private def clearCaches(): Unit = {
     snapshotCache = None
+  }
+
+  private def checkColumnsToMatchSchema(revision: Revision): Unit = {
+    val columnsToIndex = revision.columnTransformers.map(_.columnName)
+    if (!snapshot.loadLatestRevision.matchColumns(columnsToIndex)) {
+      throw AnalysisExceptionFactory.create(
+        s"Columns to index '$columnsToIndex' do not match existing index.")
+    }
   }
 
   /**
@@ -525,54 +414,9 @@
           (tableChanges, fileActions)
         }
       }
-<<<<<<< HEAD
-    } else {
-      bo.end(Set())
-    }
-
-    clearCaches()
-  }
-
-  private def doOptimize(
-      schema: StructType,
-      indexStatus: IndexStatus,
-      cubesToOptimize: Set[CubeId]): Unit = {
-
-    metadataManager.updateWithTransaction(tableID, schema, QbeastOptions.empty, append = true) {
-      val dataToReplicate =
-        CubeDataLoader(tableID).loadSetWithCubeColumn(
-          cubesToOptimize,
-          indexStatus.revision,
-          QbeastColumns.cubeToReplicateColumnName)
-      val (qbeastData, tableChanges) =
-        indexManager.optimize(dataToReplicate, indexStatus)
-      val fileActions =
-        dataWriter.write(tableID, schema, qbeastData, tableChanges)
-      (tableChanges, fileActions)
-=======
->>>>>>> f496012d
-    }
-  }
-
-<<<<<<< HEAD
-  override def compact(revisionID: RevisionID): Unit = {
-
-    // Load the schema and the current status
-    val schema = metadataManager.loadCurrentSchema(tableID)
-    val currentIndexStatus = snapshot.loadIndexStatus(revisionID)
-
-    metadataManager.updateWithTransaction(tableID, schema, QbeastOptions.empty, append = true) {
-      // There's no affected table changes on compaction, so we send an empty object
-      val tableChanges = BroadcastedTableChanges(None, currentIndexStatus, Map.empty)
-      val fileActions =
-        dataWriter.compact(tableID, schema, currentIndexStatus, tableChanges)
-      (tableChanges, fileActions)
-
-    }
-
-  }
-=======
+    }
+  }
+
   override def compact(revisionID: RevisionID): Unit = optimize(revisionID)
->>>>>>> f496012d
 
 }