/*
 * Copyright 2021 Qbeast Analytics, S.L.
 *
 * Licensed under the Apache License, Version 2.0 (the "License");
 * you may not use this file except in compliance with the License.
 * You may obtain a copy of the License at
 *
 *     http://www.apache.org/licenses/LICENSE-2.0
 *
 * Unless required by applicable law or agreed to in writing, software
 * distributed under the License is distributed on an "AS IS" BASIS,
 * WITHOUT WARRANTIES OR CONDITIONS OF ANY KIND, either express or implied.
 * See the License for the specific language governing permissions and
 * limitations under the License.
 */
package io.qbeast.spark.table

import io.qbeast.core.keeper.Keeper
import io.qbeast.core.model._
import io.qbeast.core.model.RevisionFactory
import io.qbeast.spark.delta.StagingDataManager
import io.qbeast.spark.delta.StagingResolution
import io.qbeast.spark.internal.sources.QbeastBaseRelation
import io.qbeast.spark.internal.QbeastOptions
import io.qbeast.spark.internal.QbeastOptions.checkQbeastProperties
import io.qbeast.spark.internal.QbeastOptions.optimizationOptions
import io.qbeast.spark.internal.QbeastOptions.COLUMNS_TO_INDEX
import io.qbeast.spark.internal.QbeastOptions.CUBE_SIZE
import org.apache.spark.internal.Logging
import org.apache.spark.qbeast.config.COLUMN_SELECTOR_ENABLED
import org.apache.spark.qbeast.config.DEFAULT_NUMBER_OF_RETRIES
import org.apache.spark.sql.delta.actions.FileAction
import org.apache.spark.sql.sources.BaseRelation
import org.apache.spark.sql.types.StructType
import org.apache.spark.sql.AnalysisExceptionFactory
import org.apache.spark.sql.DataFrame

import java.util.ConcurrentModificationException

/**
 * Indexed table represents the tabular data storage indexed with the OTree indexing technology.
 */
trait IndexedTable {

  /**
   * Returns whether the table physically exists.
   * @return
   *   the table physically exists.
   */
  def exists: Boolean

  /**
   * Returns whether the table contains Qbeast metadata
   * @return
   */
  def hasQbeastMetadata: Boolean

  /**
   * Adds the indexed columns to the parameter if:
   *   - ColumnsToIndex is NOT present
   *   - AutoIndexing is enabled
   *   - Data is available
   * @param parameters
   * @param data
   * @return
   */
  def selectColumnsToIndex(
      parameters: Map[String, String],
      data: Option[DataFrame]): Map[String, String]

  /**
   * Returns the table id which identifies the table.
   *
   * @return
   *   the table id
   */
  def tableID: QTableID

  /**
   * Merge new and index current properties
   * @param properties
   *   the properties you want to merge
   * @return
   */
  def verifyAndMergeProperties(properties: Map[String, String]): Map[String, String]

  /**
   * Saves given data in the table and updates the index. The specified columns are used to define
   * the index when the table is created or overwritten. The append flag defines whether the
   * existing data should be overwritten.
   *
   * @param data
   *   the data to save
   * @param parameters
   *   the parameters to save the data
   * @param append
   *   the data should be appended to the table
   * @return
   *   the base relation to read the saved data
   */
  def save(data: DataFrame, parameters: Map[String, String], append: Boolean): BaseRelation

  /**
   * Loads the table data.
   *
   * @return
   *   the base relation to read the table data
   */
  def load(): BaseRelation

  /**
   * Analyzes the index for a given revision
   * @param revisionID
   *   the identifier of revision to analyze
   * @return
   *   the cubes to analyze
   */
  def analyze(revisionID: RevisionID): Seq[String]

  /**
   * Optimizes the given table for a given revision
   * @param revisionID
   *   the identifier of revision to optimize
   */
  def optimize(revisionID: RevisionID, options: Map[String, String]): Unit

  /**
   * Optimizes the table by optimizing the data stored in the specified index files.
   *
   * @param files
   *   the index files to optimize
   */
  def optimize(files: Seq[String], options: Map[String, String]): Unit
}

/**
 * IndexedTable factory.
 */
trait IndexedTableFactory {

  /**
   * Returns a IndexedTable for given SQLContext and path. It is not guaranteed that the returned
   * table physically exists, use IndexedTable#exists attribute to verify it.
   *
   * @param tableId
   *   the table path
   * @return
   *   the table
   */
  def getIndexedTable(tableId: QTableID): IndexedTable
}

/**
 * Implementation of IndexedTableFactory.
 * @param keeper
 *   the keeper
 * @param indexManager
 *   the index manager
 * @param metadataManager
 *   the metadata manager
 * @param dataWriter
 *   the data writer
 * @param revisionFactory
 *   the revision builder
 */
final class IndexedTableFactoryImpl(
    private val keeper: Keeper,
    private val indexManager: IndexManager[DataFrame],
    private val metadataManager: MetadataManager[StructType, FileAction, QbeastOptions],
    private val dataWriter: DataWriter[DataFrame, StructType, FileAction],
    private val revisionFactory: RevisionFactory[StructType, QbeastOptions],
    private val columnSelector: ColumnsToIndexSelector[DataFrame])
    extends IndexedTableFactory {

  override def getIndexedTable(tableID: QTableID): IndexedTable =
    new IndexedTableImpl(
      tableID,
      keeper,
      indexManager,
      metadataManager,
      dataWriter,
      revisionFactory,
      columnSelector)

}

/**
 * Implementation of IndexedTable.
 *
 * @param tableID
 *   the table identifier
 * @param keeper
 *   the keeper
 * @param indexManager
 *   the index manager
 * @param metadataManager
 *   the metadata manager
 * @param dataWriter
 *   the data writer
 * @param revisionFactory
 *   the revision factory
 * @param columnSelector
 *   the auto indexer
 */
private[table] class IndexedTableImpl(
    val tableID: QTableID,
    private val keeper: Keeper,
    private val indexManager: IndexManager[DataFrame],
    private val metadataManager: MetadataManager[StructType, FileAction, QbeastOptions],
    private val dataWriter: DataWriter[DataFrame, StructType, FileAction],
    private val revisionFactory: RevisionFactory[StructType, QbeastOptions],
    private val columnSelector: ColumnsToIndexSelector[DataFrame])
    extends IndexedTable
    with StagingUtils
    with Logging {
  private var snapshotCache: Option[QbeastSnapshot] = None

  /**
   * Latest Revision Available
   *
   * @return
   */
  private def latestRevision: Revision = snapshot.loadLatestRevision

  override def exists: Boolean = !snapshot.isInitial

  override def hasQbeastMetadata: Boolean = try {
    snapshot.loadLatestRevision
    true
  } catch {
    case _: Exception => false
  }

  override def verifyAndMergeProperties(properties: Map[String, String]): Map[String, String] = {
    if (!exists) {
      // IF not exists, we should only check new properties
      checkQbeastProperties(properties)
      properties
    } else if (hasQbeastMetadata) {
      // IF has qbeast metadata, we can merge both properties: new and current
      val currentColumnsIndexed =
        latestRevision.columnTransformers.map(_.columnName).mkString(",")
      val currentCubeSize = latestRevision.desiredCubeSize.toString
      val finalProperties = {
        (properties.contains(COLUMNS_TO_INDEX), properties.contains(CUBE_SIZE)) match {
          case (true, true) => properties
          case (false, false) =>
            properties + (COLUMNS_TO_INDEX -> currentColumnsIndexed, CUBE_SIZE -> currentCubeSize)
          case (true, false) => properties + (CUBE_SIZE -> currentCubeSize)
          case (false, true) =>
            properties + (COLUMNS_TO_INDEX -> currentColumnsIndexed)
        }
      }
      finalProperties
    } else {
      throw AnalysisExceptionFactory.create(
        s"Table ${tableID.id} exists but does not contain Qbeast metadata. " +
          "Please use ConvertToQbeastCommand to convert the table to Qbeast.")
    }
  }

  private def isNewRevision(qbeastOptions: QbeastOptions): Boolean = {

    // TODO feature: columnsToIndex may change between revisions
    val columnsToIndex = qbeastOptions.columnsToIndex
    val currentColumnsToIndex = latestRevision.columnTransformers.map(_.columnName)
    val isNewColumns = !latestRevision.matchColumns(columnsToIndex)
    if (isNewColumns) {
      throw AnalysisExceptionFactory.create(
        s"Columns to index '${columnsToIndex.mkString(",")}' do not match " +
          s"existing index ${currentColumnsToIndex.mkString(",")}.")
    }
    // Checks if the desiredCubeSize is different from the existing one
    val isNewCubeSize = latestRevision.desiredCubeSize != qbeastOptions.cubeSize
    // Checks if the user-provided column boundaries would trigger the creation of
    // a new revision.
    val isNewSpace = qbeastOptions.stats match {
      case None => false
      case Some(stats) =>
        val columnStats = stats.first()
        val transformations = latestRevision.transformations

        val newPossibleTransformations =
          latestRevision.columnTransformers.map(t =>
            t.makeTransformation(columnName => columnStats.getAs[Object](columnName)))

        transformations
          .zip(newPossibleTransformations)
          .forall(t => {
            t._1.isSupersededBy(t._2)
          })
    }

    isNewCubeSize || isNewSpace

  }

  override def selectColumnsToIndex(
      parameters: Map[String, String],
      data: Option[DataFrame]): Map[String, String] = {
    val optionalColumnsToIndex = parameters.contains(COLUMNS_TO_INDEX)
    if (!optionalColumnsToIndex && !COLUMN_SELECTOR_ENABLED) {
      // IF autoIndexingEnabled is disabled, and no columnsToIndex are specified we should throw an exception
      throw AnalysisExceptionFactory.create(
        "Auto indexing is disabled. Please specify the columns to index in a comma separated way" +
          " as .option(columnsToIndex, ...) or enable auto indexing with spark.qbeast.index.autoIndexingEnabled=true")
    } else if (!optionalColumnsToIndex && COLUMN_SELECTOR_ENABLED) {
      data match {
        case Some(df) =>
          // If columnsToIndex is NOT present, the column selector is ENABLED and DATA is AVAILABLE
          // We can automatically choose the columnsToIndex based on dataFrame
          val columnsToIndex = columnSelector.selectColumnsToIndex(df)
          parameters + (COLUMNS_TO_INDEX -> columnsToIndex.mkString(","))
        case None =>
          throw AnalysisExceptionFactory.create(
            "Auto indexing is enabled but no data is available to select columns to index")
      }
    } else parameters
  }

  override def save(
      data: DataFrame,
      parameters: Map[String, String],
      append: Boolean): BaseRelation = {
    logTrace(s"Begin: save table $tableID")
    val (indexStatus, options) =
      if (exists && append) {
        // If the table exists and we are appending new data
        // 1. Load existing IndexStatus
        val options = QbeastOptions(verifyAndMergeProperties(parameters))
        logDebug(s"Appending data to table $tableID with revision=${latestRevision.revisionID}")
        if (isStaging(latestRevision)) { // If the existing Revision is Staging
          val revision = revisionFactory.createNewRevision(tableID, data.schema, options)
          (IndexStatus(revision), options)
        } else {
          if (isNewRevision(options)) {
            // If the new parameters generate a new revision, we need to create another one
            val newPotentialRevision = revisionFactory
              .createNewRevision(tableID, data.schema, options)
            val newRevisionCubeSize = newPotentialRevision.desiredCubeSize
            // Merge new Revision Transformations with old Revision Transformations
            logDebug(
              s"Merging transformations for table $tableID with cubeSize=$newRevisionCubeSize")
            val newRevisionTransformations =
              latestRevision.transformations.zip(newPotentialRevision.transformations).map {
                case (oldTransformation, newTransformation)
                    if oldTransformation.isSupersededBy(newTransformation) =>
                  Some(oldTransformation.merge(newTransformation))
                case _ => None
              }

            // Create a RevisionChange
            val revisionChanges = RevisionChange(
              supersededRevision = latestRevision,
              timestamp = System.currentTimeMillis(),
              desiredCubeSizeChange = Some(newRevisionCubeSize),
              transformationsChanges = newRevisionTransformations)
            logDebug(
              s"Creating new revision changes for table $tableID with revisionChanges=$revisionChanges)")

            // Output the New Revision into the IndexStatus
            (IndexStatus(revisionChanges.createNewRevision), options)
          } else {
            // If the new parameters does not create a different revision,
            // load the latest IndexStatus
            logDebug(
              s"Loading latest revision for table $tableID with revision=${latestRevision.revisionID}")
            (snapshot.loadIndexStatus(latestRevision.revisionID), options)
          }
        }
      } else {
        // IF autoIndexingEnabled, choose columns to index
        val updatedParameters = selectColumnsToIndex(parameters, Some(data))
        val options = QbeastOptions(updatedParameters)
        val revision = revisionFactory.createNewRevision(tableID, data.schema, options)
        (IndexStatus(revision), options)
      }
    val result = write(data, indexStatus, options, append)
    logTrace(s"End: Save table $tableID")
    result
  }

  override def load(): BaseRelation = {
    clearCaches()
    createQbeastBaseRelation()
  }

  private def snapshot = {
    if (snapshotCache.isEmpty) {
      snapshotCache = Some(metadataManager.loadSnapshot(tableID))
    }
    snapshotCache.get
  }

  private def clearCaches(): Unit = {
    snapshotCache = None
  }

  /**
   * Creates a QbeastBaseRelation for the given table.
   * @return
   *   the QbeastBaseRelation
   */
  private def createQbeastBaseRelation(): BaseRelation = {
    QbeastBaseRelation.forQbeastTable(this)
  }

  private def write(
      data: DataFrame,
      indexStatus: IndexStatus,
      options: QbeastOptions,
      append: Boolean): BaseRelation = {
    logTrace(s"Begin: Writing data to table $tableID")
    val revision = indexStatus.revision
    logDebug(s"Writing data to table $tableID with revision ${revision.revisionID}")
    keeper.withWrite(tableID, revision.revisionID) { write =>
      var tries = DEFAULT_NUMBER_OF_RETRIES
      while (tries > 0) {
        val announcedSet = write.announcedCubes.map(indexStatus.revision.createCubeId)
        val updatedStatus = indexStatus.addAnnouncements(announcedSet)
        val replicatedSet = updatedStatus.replicatedSet
        val revisionID = updatedStatus.revision.revisionID
        try {
          doWrite(data, updatedStatus, options, append)
          tries = 0
        } catch {
          case cme: ConcurrentModificationException
              if metadataManager.hasConflicts(
                tableID,
                revisionID,
                replicatedSet,
                announcedSet) || tries == 0 =>
            // Nothing to do, the conflict is unsolvable
            throw cme
          case _: ConcurrentModificationException =>
            // Trying one more time if the conflict is solvable
            tries -= 1
        }

      }
    }
    clearCaches()
    val result = createQbeastBaseRelation()
    logTrace(s"End: Done writing data to table $tableID")
    result
  }

  private def doWrite(
      data: DataFrame,
      indexStatus: IndexStatus,
      options: QbeastOptions,
      append: Boolean): Unit = {
    logTrace(s"Begin: Writing data to table $tableID")
    val stagingDataManager: StagingDataManager = new StagingDataManager(tableID)
    stagingDataManager.updateWithStagedData(data) match {
      case r: StagingResolution if r.sendToStaging =>
        stagingDataManager.stageData(data, indexStatus, options, append)

      case StagingResolution(dataToWrite, removeFiles, false) =>
        val schema = dataToWrite.schema
        metadataManager.updateWithTransaction(tableID, schema, options, append) {
          val (qbeastData, tableChanges) = indexManager.index(dataToWrite, indexStatus)
          val fileActions = dataWriter.write(tableID, schema, options, qbeastData, tableChanges)
          (tableChanges, fileActions ++ removeFiles)
        }
    }
    logTrace(s"End: Writing data to table $tableID")
  }

  override def analyze(revisionID: RevisionID): Seq[String] = {
    val indexStatus = snapshot.loadIndexStatus(revisionID)
    val cubesToAnnounce = indexManager.analyze(indexStatus).map(_.string)
    keeper.announce(tableID, revisionID, cubesToAnnounce)
    cubesToAnnounce

  }

  override def optimize(revisionID: RevisionID, options: Map[String, String]): Unit = {
    val indexFiles = snapshot.loadIndexFiles(revisionID)
    import indexFiles.sparkSession.implicits._
    val files = snapshot.loadIndexFiles(revisionID).map(_.path).as[String].collect()
    optimize(files, options)
  }

  override def optimize(files: Seq[String], options: Map[String, String]): Unit = {
    val paths = files.toSet
    val schema = metadataManager.loadCurrentSchema(tableID)
    snapshot.loadAllRevisions.foreach { revision =>
      val indexFiles = snapshot
        .loadIndexFiles(revision.revisionID)
        .filter(file => paths.contains(file.path))
      if (!indexFiles.isEmpty) {
        val indexStatus = snapshot.loadIndexStatus(revision.revisionID)
        val qbeastOptions = optimizationOptions(options)
        metadataManager.updateWithTransaction(tableID, schema, qbeastOptions, append = true) {
          val tableChanges = BroadcastedTableChanges(None, indexStatus, Map.empty, Map.empty)
          val fileActions =
<<<<<<< HEAD
            dataWriter.compact(tableID, schema, qbeastOptions, revision, indexStatus, indexFiles)
=======
            dataWriter.optimize(tableID, schema, revision, indexStatus, indexFiles)
>>>>>>> dee803be
          (tableChanges, fileActions)
        }
      }
    }
  }

}<|MERGE_RESOLUTION|>--- conflicted
+++ resolved
@@ -56,12 +56,8 @@
   def hasQbeastMetadata: Boolean
 
   /**
-   * Adds the indexed columns to the parameter if:
-   *   - ColumnsToIndex is NOT present
-   *   - AutoIndexing is enabled
-   *   - Data is available
-   * @param parameters
-   * @param data
+   * Adds the indexed columns to the parameter if: ColumnsToIndex is NOT present, AutoIndexing is
+   * enabled, and, Data is available
    * @return
    */
   def selectColumnsToIndex(
@@ -495,11 +491,7 @@
         metadataManager.updateWithTransaction(tableID, schema, qbeastOptions, append = true) {
           val tableChanges = BroadcastedTableChanges(None, indexStatus, Map.empty, Map.empty)
           val fileActions =
-<<<<<<< HEAD
-            dataWriter.compact(tableID, schema, qbeastOptions, revision, indexStatus, indexFiles)
-=======
-            dataWriter.optimize(tableID, schema, revision, indexStatus, indexFiles)
->>>>>>> dee803be
+            dataWriter.optimize(tableID, schema, qbeastOptions, revision, indexStatus, indexFiles)
           (tableChanges, fileActions)
         }
       }
