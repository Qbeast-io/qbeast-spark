--- conflicted
+++ resolved
@@ -100,7 +100,6 @@
 
 /**
  * Implementation of IndexedTableFactory.
- *
  * @param keeper the keeper
  * @param indexManager the index manager
  * @param metadataManager the metadata manager
@@ -360,25 +359,6 @@
     }
   }
 
-<<<<<<< HEAD
-  override def compact(revisionID: RevisionID): Unit = {
-
-    // Load the schema and the current status
-    val schema = metadataManager.loadCurrentSchema(tableID)
-    val currentIndexStatus = snapshot.loadIndexStatus(revisionID)
-
-    metadataManager.updateWithTransaction(tableID, schema, append = true) {
-      // There's no affected table changes on compaction, so we send an empty object
-      val tableChanges = BroadcastedTableChanges(None, currentIndexStatus, Map.empty, Map.empty)
-      val fileActions =
-        dataWriter.compact(tableID, schema, currentIndexStatus, tableChanges)
-      (tableChanges, fileActions)
-
-    }
-
-  }
-=======
   override def compact(revisionID: RevisionID): Unit = optimize(revisionID)
->>>>>>> 6e222c23
 
 }