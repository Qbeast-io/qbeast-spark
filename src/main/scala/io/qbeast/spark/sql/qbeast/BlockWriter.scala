--- conflicted
+++ resolved
@@ -3,14 +3,9 @@
  */
 package io.qbeast.spark.sql.qbeast
 
-<<<<<<< HEAD
-import io.qbeast.spark.index.{ColumnsToIndex, CubeId, QbeastColumns, Weight}
+import io.qbeast.spark.index.{CubeId, QbeastColumns, Weight}
 import io.qbeast.spark.model.Revision
-import io.qbeast.spark.sql.utils.TagUtils._
-=======
-import io.qbeast.spark.index.{CubeId, QbeastColumns, Weight}
 import io.qbeast.spark.sql.utils.TagUtils
->>>>>>> 49eaad55
 import org.apache.hadoop.fs.Path
 import org.apache.hadoop.mapred.{JobConf, TaskAttemptContextImpl, TaskAttemptID}
 import org.apache.hadoop.mapreduce.TaskType
@@ -32,8 +27,7 @@
  * @param factory        output writer factory
  * @param serConf        configuration to serialize the data
  * @param qbeastColumns  qbeast metadata columns
- * @param columnsToIndex columns of the original data that are used for indexing
- * @param revisionTimestamp the revision timestamp of the data to write
+ * @param revision     the revision of the data to write
  * @param weightMap       map of cubes and it's estimated weight
  */
 case class BlockWriter(
@@ -43,15 +37,10 @@
     factory: OutputWriterFactory,
     serConf: SerializableConfiguration,
     qbeastColumns: QbeastColumns,
-    columnsToIndex: Seq[String],
-<<<<<<< HEAD
     revision: Revision,
-=======
-    revisionTimestamp: Long,
->>>>>>> 49eaad55
     weightMap: Map[CubeId, Weight])
     extends Serializable {
-  private val dimensionCount = revision.dimensionCount
+  private def dimensionCount = revision.dimensionCount
 
   /**
    * Writes rows in corresponding files
@@ -100,22 +89,12 @@
               writer,
               path) =>
           val tags = Map(
-<<<<<<< HEAD
-            cubeTag -> cube,
-            weightMinTag -> minWeight.value.toString,
-            weightMaxTag -> maxWeight.value.toString,
-            stateTag -> state,
-            spaceTag -> JsonUtils.toJson(revision),
-            indexedColsTag -> ColumnsToIndex.encode(columnsToIndex),
-            elementCountTag -> rowCount.toString)
-=======
             TagUtils.cube -> cube,
             TagUtils.minWeight -> minWeight.value.toString,
             TagUtils.maxWeight -> maxWeight.value.toString,
             TagUtils.state -> state,
-            TagUtils.space -> JsonUtils.toJson(revisionTimestamp),
+            TagUtils.space -> JsonUtils.toJson(revision.id),
             TagUtils.elementCount -> rowCount.toString)
->>>>>>> 49eaad55
 
           writer.close()
 
