--- conflicted
+++ resolved
@@ -3,16 +3,15 @@
  */
 package io.qbeast.spark.sql.qbeast
 
-import io.qbeast.spark.index.QbeastColumns.cubeToReplicateColumnName
+import io.qbeast.spark.index.QbeastColumns.{
+  cubeColumnName,
+  cubeToReplicateColumnName,
+  revisionColumnName
+}
 import io.qbeast.spark.index.{CubeId, OTreeAlgorithm}
-<<<<<<< HEAD
 import io.qbeast.spark.model.RevisionID
-import io.qbeast.spark.sql.utils.State.REPLICATED
-import io.qbeast.spark.sql.utils.TagUtils.{cubeTag, stateTag}
-=======
 import io.qbeast.spark.sql.utils.State
 import io.qbeast.spark.sql.utils.TagUtils
->>>>>>> 49eaad55
 import org.apache.hadoop.fs.Path
 import org.apache.spark.sql.delta.actions.{Action, AddFile, FileAction}
 import org.apache.spark.sql.delta.{DeltaLog, DeltaOptions, OptimisticTransaction}
@@ -28,18 +27,13 @@
  * @param deltaLog       deltaLog of the index
  * @param deltaOptions   deltaOptions for writing on the index
  * @param qbeastSnapshot current snapshot of the OTree
-<<<<<<< HEAD
  * @param revisionID  identifier of revision to optimize
-=======
- * @param revisionTimestamp timestamp of the revision to optimize
->>>>>>> 49eaad55
  * @param oTreeAlgorithm algorithm to replicate data
  */
 class QbeastOptimizer(
     deltaLog: DeltaLog,
     deltaOptions: DeltaOptions,
     qbeastSnapshot: QbeastSnapshot,
-<<<<<<< HEAD
     revisionID: RevisionID,
     oTreeAlgorithm: OTreeAlgorithm) {
 
@@ -78,11 +72,6 @@
       .parquet(path + f"/_qbeast/$transaction")
 
   }
-=======
-    revisionTimestamp: Long,
-    oTreeAlgorithm: OTreeAlgorithm)
-    extends QbeastMetadataOperation {
->>>>>>> 49eaad55
 
   /**
    * Performs the optimization
@@ -102,28 +91,17 @@
         StructField(cubeToReplicateColumnName, BinaryType, false))
     val emptyDataFrame = sparkSession.createDataFrame(List.empty[Row].asJava, schema)
 
-<<<<<<< HEAD
     val dimensionCount = revisionData.revision.dimensionCount
     val replicatedSet = revisionData.replicatedSet
-=======
-    val dimensionCount = qbeastSnapshot.dimensionCount
-    val replicatedSet = qbeastSnapshot.replicatedSet(revisionTimestamp)
->>>>>>> 49eaad55
 
     val cubesToOptimize = announcedCubes.map(CubeId(dimensionCount, _))
     val cubesToReplicate =
       cubesToOptimize.diff(replicatedSet)
 
     val dataPath = qbeastSnapshot.snapshot.path.getParent
-<<<<<<< HEAD
     val (dataToReplicate, updatedActions) = revisionData
       .getCubeBlocks(cubesToReplicate)
-      .groupBy(_.tags(cubeTag))
-=======
-    val (dataToReplicate, updatedActions) = qbeastSnapshot
-      .getCubeBlocks(cubesToReplicate, revisionTimestamp)
       .groupBy(_.tags(TagUtils.cube))
->>>>>>> 49eaad55
       .map { case (cube: String, blocks: Seq[AddFile]) =>
         val cubeId = CubeId(dimensionCount, cube)
         val data = sparkSession.read
@@ -151,19 +129,13 @@
       announcedSet = cubesToOptimize,
       oTreeAlgorithm = oTreeAlgorithm)
 
-    val spaceRevision = qbeastSnapshot.lastSpaceRevision
     val (qbeastData, weightMap) = oTreeAlgorithm
       .replicateCubes(dataToReplicate, revisionData, cubesToOptimize)
-
-<<<<<<< HEAD
-    val addFiles = writer.writeFiles(qbeastData, revision, weightMap)
-=======
     // updateMetadata
-    updateQbeastReplicatedSet(txn, spaceRevision.timestamp, qbeastSnapshot, cubesToOptimize)
+    updateQbeastReplicatedSet(txn, revisionID, qbeastSnapshot, cubesToOptimize)
 
     // write files
-    val addFiles = writer.writeFiles(qbeastData, spaceRevision, weightMap)
->>>>>>> 49eaad55
+    val addFiles = writer.writeFiles(qbeastData, revision, weightMap)
     val actions = addFiles ++ updatedActions
     (cubesToReplicate, actions)
 
