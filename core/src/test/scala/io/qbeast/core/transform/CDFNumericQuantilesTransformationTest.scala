package io.qbeast.core.transform

import io.qbeast.core.model.IntegerDataType
import org.scalatest.flatspec.AnyFlatSpec
import org.scalatest.matchers.should.Matchers

class CDFNumericQuantilesTransformationTest extends AnyFlatSpec with Matchers {

  "CDFNumericQuantilesTransformer" should "return transform correctly" in {
    val qt = CDFNumericQuantilesTransformation(IndexedSeq(1d, 2d, 3d), IntegerDataType)
    qt.transform(0) should be(0.0)
    qt.transform(1.5) should be(0.0)
    qt.transform(2) should be(0.5)
    qt.transform(4) should be(1.0)
  }

<<<<<<< HEAD
  it should "force quantiles to have more than 1 value" in {
    an[IllegalArgumentException] should be thrownBy CDFNumericQuantilesTransformation(
      Vector(1d),
      IntegerDataType)
=======
  it should "return correct transformation for insertion point in the bin" in {
    val qt = CDFNumericQuantilesTransformation(IndexedSeq(1, 3, 5), orderedDataTypeTest)
    // 2 is between 1 and 3, so it should be 0.25 (fraction = 2-1 / 3-1 = 0.5. -> 0 + fraction(0.5) / 2 = 0.25)
    qt.transform(2) should be(0.25)
  }

  it should "return correct transformation for insertion point in the bin with repeated values" in {
    val qt = CDFNumericQuantilesTransformation(IndexedSeq(1, 1, 3, 5), orderedDataTypeTest)
    // 2 is between 1 and 3 so it should be 0.5
    qt.transform(2) should be(0.5)
  }

  it should "return correct transformation point for all values inside the bin" in {
    val quantiles = IndexedSeq(1, 1, 1, 1, 1, 1, 100, 100, 100).map(_.toDouble)
    val qt =
      CDFNumericQuantilesTransformation(quantiles, orderedDataTypeTest)
    val valuesToTest = 2.to(99)
    val maxIndexQuantiles = quantiles.size - 1
    val results = valuesToTest.map { value =>
      val transformation = qt.transform(value)
      transformation shouldBe >=(5 / maxIndexQuantiles.toDouble)
      transformation shouldBe <=(6 / maxIndexQuantiles.toDouble)
      transformation
    }
    results.sorted should be(results)
  }
>>>>>>> 66b8d790

    an[IllegalArgumentException] should be thrownBy CDFNumericQuantilesTransformation(
      Vector(),
      IntegerDataType)
  }

  it should "be superseded by another Transformation" in {
    val et = EmptyTransformation()
    val ht = HashTransformation()
    val idt = IdentityTransformation(0d, DoubleDataType)
    val lt = LinearTransformation(-100d, 100d, DoubleDataType)
    val cdf_st = CDFStringQuantilesTransformation(Vector("a", "b", "c"))
    val cdf_nt = CDFNumericQuantilesTransformation(Vector(0.1, 0.2, 0.3), DoubleDataType)
    val cdf_nt_2 = CDFNumericQuantilesTransformation(Vector(0.1, 0.2, 0.4), DoubleDataType)
    val cdf_nt_3 = CDFNumericQuantilesTransformation(Vector(0.1, 0.2, 0.4), IntegerDataType)

    cdf_nt.isSupersededBy(et) shouldBe false
    cdf_nt.isSupersededBy(ht) shouldBe true
    cdf_nt.isSupersededBy(idt) shouldBe true
    cdf_nt.isSupersededBy(lt) shouldBe true
    cdf_nt.isSupersededBy(cdf_st) shouldBe true
    cdf_nt.isSupersededBy(cdf_nt) shouldBe false
    cdf_nt.isSupersededBy(cdf_nt_2) shouldBe true
    cdf_nt.isSupersededBy(cdf_nt_3) shouldBe true
  }

  it should "merge with another Transformation" in {
    val et = EmptyTransformation()
    val ht = HashTransformation()
    val idt = IdentityTransformation(0d, DoubleDataType)
    val lt = LinearTransformation(-100d, 100d, DoubleDataType)
    val cdf_st = CDFStringQuantilesTransformation(Vector("a", "b", "c"))
    val cdf_nt = CDFNumericQuantilesTransformation(Vector(0.1, 0.2, 0.3), DoubleDataType)
    val cdf_nt_2 = CDFNumericQuantilesTransformation(Vector(0.1, 0.2, 0.4), DoubleDataType)
    val cdf_nt_3 = CDFNumericQuantilesTransformation(Vector(0.1, 0.2, 0.4), IntegerDataType)

    cdf_nt.merge(et) shouldBe cdf_nt
    cdf_nt.merge(ht) shouldBe ht
    cdf_nt.merge(idt) shouldBe idt
    cdf_nt.merge(lt) shouldBe lt
    cdf_nt.merge(cdf_st) shouldBe cdf_st
    cdf_nt.merge(cdf_nt) shouldBe cdf_nt
    cdf_nt.merge(cdf_nt_2) shouldBe cdf_nt_2
    cdf_nt.merge(cdf_nt_3) shouldBe cdf_nt_3
  }

}<|MERGE_RESOLUTION|>--- conflicted
+++ resolved
@@ -1,5 +1,6 @@
 package io.qbeast.core.transform
 
+import io.qbeast.core.model.DoubleDataType
 import io.qbeast.core.model.IntegerDataType
 import org.scalatest.flatspec.AnyFlatSpec
 import org.scalatest.matchers.should.Matchers
@@ -14,39 +15,36 @@
     qt.transform(4) should be(1.0)
   }
 
-<<<<<<< HEAD
-  it should "force quantiles to have more than 1 value" in {
-    an[IllegalArgumentException] should be thrownBy CDFNumericQuantilesTransformation(
-      Vector(1d),
-      IntegerDataType)
-=======
   it should "return correct transformation for insertion point in the bin" in {
-    val qt = CDFNumericQuantilesTransformation(IndexedSeq(1, 3, 5), orderedDataTypeTest)
+    val qt = CDFNumericQuantilesTransformation(IndexedSeq(1, 3, 5), IntegerDataType)
     // 2 is between 1 and 3, so it should be 0.25 (fraction = 2-1 / 3-1 = 0.5. -> 0 + fraction(0.5) / 2 = 0.25)
     qt.transform(2) should be(0.25)
   }
 
   it should "return correct transformation for insertion point in the bin with repeated values" in {
-    val qt = CDFNumericQuantilesTransformation(IndexedSeq(1, 1, 3, 5), orderedDataTypeTest)
+    val qt = CDFNumericQuantilesTransformation(IndexedSeq(1, 1, 3, 5), IntegerDataType)
     // 2 is between 1 and 3 so it should be 0.5
     qt.transform(2) should be(0.5)
   }
 
   it should "return correct transformation point for all values inside the bin" in {
     val quantiles = IndexedSeq(1, 1, 1, 1, 1, 1, 100, 100, 100).map(_.toDouble)
-    val qt =
-      CDFNumericQuantilesTransformation(quantiles, orderedDataTypeTest)
-    val valuesToTest = 2.to(99)
+    val qt = CDFNumericQuantilesTransformation(quantiles, IntegerDataType)
     val maxIndexQuantiles = quantiles.size - 1
-    val results = valuesToTest.map { value =>
-      val transformation = qt.transform(value)
-      transformation shouldBe >=(5 / maxIndexQuantiles.toDouble)
-      transformation shouldBe <=(6 / maxIndexQuantiles.toDouble)
-      transformation
+    val transformations = 2.to(99).map(qt.transform)
+    // All transformations should be mapped between the index of 1 and 100.
+    transformations.foreach { v =>
+      v shouldBe >=(5 / maxIndexQuantiles.toDouble)
+      v shouldBe <=(6 / maxIndexQuantiles.toDouble)
     }
-    results.sorted should be(results)
+    // The transformations should be sorted
+    transformations.sorted should be(transformations)
   }
->>>>>>> 66b8d790
+
+  it should "force quantiles to have more than 1 value" in {
+    an[IllegalArgumentException] should be thrownBy CDFNumericQuantilesTransformation(
+      Vector(1d),
+      IntegerDataType)
 
     an[IllegalArgumentException] should be thrownBy CDFNumericQuantilesTransformation(
       Vector(),
