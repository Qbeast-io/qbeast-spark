--- conflicted
+++ resolved
@@ -17,16 +17,12 @@
 
 import io.qbeast.core.model._
 import io.qbeast.core.model.PreCommitHook.PreCommitHookOutput
-<<<<<<< HEAD
-=======
 import io.qbeast.core.model.QTableID
 import io.qbeast.core.model.QbeastFile
 import io.qbeast.core.model.QbeastHookLoader
-import io.qbeast.core.model.RevisionID
 import io.qbeast.core.model.TableChanges
 import io.qbeast.core.model.WriteMode
 import io.qbeast.core.model.WriteMode.WriteModeValue
->>>>>>> 0e6adfda
 import io.qbeast.spark.internal.QbeastOptions
 import io.qbeast.spark.utils.QbeastExceptionMessages.partitionedTableExceptionMsg
 import io.qbeast.spark.writer.StatsTracker.registerStatsTrackers
@@ -54,7 +50,7 @@
  * @param tableID
  *   the table identifier
  * @param writeMode
- *   WriteMode of the writeMetadata
+ *   SaveMode of the writeMetadata
  * @param deltaLog
  *   deltaLog associated to the table
  * @param qbeastOptions
@@ -266,12 +262,7 @@
         DeltaLog.assertRemovable(txn.snapshot)
       }
     }
-    val rearrangeOnly = deltaOptions.rearrangeOnly && tableChanges.isOptimizationOperation
-
-<<<<<<< HEAD
-    // The Metadata can be updated only once in a single transaction. If a new space revision is detected,
-=======
-    val isOptimizeOperation: Boolean = tableChanges.isOptimizeOperation
+    val rearrangeOnly = tableChanges.isOptimizationOperation
 
     val (newConfiguration, hasRevisionUpdate) = updateConfiguration(
       txn.metadata.configuration,
@@ -282,7 +273,6 @@
 
     // The Metadata can be updated only once in a single transaction
     // If a new space revision or a new replicated set is detected,
->>>>>>> 0e6adfda
     // we update everything in the same operation
     updateTableMetadata(
       txn,
@@ -292,24 +282,11 @@
       newConfiguration,
       hasRevisionUpdate)
 
-<<<<<<< HEAD
-    if (txn.readVersion < 0) {
-      // Initialize the log path
-      val fs = deltaLog.logPath.getFileSystem(sparkSession.sessionState.newHadoopConf)
-      fs.mkdirs(deltaLog.logPath)
-    }
-
-    val deletedFiles = mode match {
-      case SaveMode.Overwrite => txn.filterFiles().map(_.remove)
-      case _ => removeFiles
-    }
-=======
     if (isNewTable) deltaLog.createLogDirectory()
 
     val deletedFiles = if (isOverwriteOperation && !isNewTable) {
       txn.filterFiles().map(_.remove)
     } else removeFiles
->>>>>>> 0e6adfda
 
     if (rearrangeOnly) {
       addFiles.map(_.copy(dataChange = false)) ++ deletedFiles.map(_.copy(dataChange = false))
